--- conflicted
+++ resolved
@@ -301,14 +301,9 @@
                                 if metric.metricDtype == 'object':
                                     iid = gm.metricObjIid(metric)[0]
                                     baseName = gm.metricNames[iid]
-<<<<<<< HEAD
-                                    all_names = gm.metricNames.keys()
-                                    matching_metrics = [x for x in all_names if x[:len(baseName)] == baseName and x != baseName]
-=======
                                     all_names = gm.metricNames.values()
                                     matching_metrics = [x for x in all_names \
                                                         if x[:len(baseName)] == baseName and x != baseName]
->>>>>>> 70025bcf
                                     for mm in matching_metrics:
                                         iid = gm.metricNameIid(mm)[0]
                                         summary = gm.computeSummaryStatistics(iid, stat)
