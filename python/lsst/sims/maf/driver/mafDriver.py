--- conflicted
+++ resolved
@@ -1,12 +1,7 @@
 import os
 import numpy as np
-<<<<<<< HEAD
-
-from .mafConfig import MafConfig, config2dict, readMetricConfig, readSlicerConfig, readMixConfig
-=======
-import matplotlib.pylab as plt
+import matplotlib.pyplot as plt
 from .mafConfig import config2dict, readMetricConfig, readSlicerConfig, readMixConfig
->>>>>>> 9bb56985
 
 import lsst.sims.maf.db as db
 import lsst.sims.maf.slicers as slicers
@@ -400,10 +395,7 @@
                 if cbm.slicers[iids[0]].slicerName == 'HealpixSlicer':
                    fignum, title, psfile = cbm.plotPowerSpectra(iids, savefig=True,
                                                                 plotkwargs=histDict[key]['plotkwargs'])
-<<<<<<< HEAD
-=======
                    plt.close('all')
->>>>>>> 9bb56985
 
         today_date, versionInfo = utils.getDateVersion()
         # Open up a file and print the results of verison and date.
