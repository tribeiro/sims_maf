import numpy as np
import addCols
import inspect

class ColInfo(object):
    def __init__(self):
        self.defaultDataSource = None
        self.defaultUnit = ''
        
    def getUnits(self, colName):
        """Given a column name from OpSim, return appropriate units (for plot labels)."""
        unitDict = {'fieldID': '#',
                    'filter': 'filter',
                    'seqnNum' : '#',
                    'expMJD': 'MJD',
                    'expTime': 's',
                    'slewTime': 's',
                    'slewDist': 'rad',
                    'rotSkyPos': 'rad',
                    'rotTelPos': 'rad',
                    'rawSeeing': 'arcsec',
                    'finSeeing': 'arcsec', 
                    'seeing': 'arcsec',
                    'airmass': 'airmass',
                    'night': 'night',
                    'fieldRA': 'rad',
                    'fieldDec': 'rad', 
                    'hexdithra': 'rad', 
                    'hexdithdec': 'rad',
                    'moonRA': 'rad',
                    'moonDec': 'rad',
                    'moonAlt': 'rad',
                    'dist2Moon': 'rad', 
                    'VskyBright': 'mag/sq arcsec',
                    'perry_skybrightness': 'mag/sq arcsec',
                    'skybrightness_modified': 'mag/sq arcsec',
                    '5sigma': 'mag',
                    '5sigma_modified':'mag',
<<<<<<< HEAD
                    '5sigma_ps' : 'mag',
                    'fivesigma':'mag',
                    'fivesigma_modified':'mag',
                    'fivesigma_ps':'mag'}
        unitDict['normairmass'] = 'airmass/(minimum possible airmass)'
        unitDict['ra_pi_amp'] = 'arcsec'
        unitDict['dec_pi_amp'] = 'arcsec'
=======
                    '5sigma_ps' : 'mag'}
        # Go through the available stackers and add any units
        stackers = inspect.getmembers(addCols, inspect.isclass)
        stackers = [m[0] for m in stackers if m[1].__module__ == 'addCols']
        for stacker in stackers:
            stack = getattr(addCols, stacker)()
            for col in stack.colsAdded:
                unitDict[col] = stack.units
>>>>>>> 4a56e393
        if colName in unitDict:
            return unitDict[colName]
        else:
            return self.defaultUnit

    def getDataSource(self, colName):
        """Given a column name to be added to simdata, identify appropriate source. 

        For values from database, this is self.defaultDataSource ('db'). 
        For values which are precalculated for a particular column, this should be a 
        method added to this class."""
        # Note that a 'unique' list of methods should be built from the resulting returned
        #  methods, at whatever point the derived data columns will be calculated.
        sourceDict = {}
        stackers = inspect.getmembers(addCols, inspect.isclass)
        stackers = [m[0] for m in stackers if m[1].__module__ == 'lsst.sims.maf.utils.addCols']
        for stacker in stackers:
            stack = getattr(addCols, stacker)()
            for col in stack.colsAdded:
                sourceDict[col] = stacker
        if colName in sourceDict:
            return sourceDict[colName]
        else:
            return self.defaultDataSource
<|MERGE_RESOLUTION|>--- conflicted
+++ resolved
@@ -1,61 +1,62 @@
+import inspect
 import numpy as np
 import addCols
-import inspect
 
 class ColInfo(object):
     def __init__(self):
+        """Set up the unit and source dictionaries.
+        """
         self.defaultDataSource = None
         self.defaultUnit = ''
-        
-    def getUnits(self, colName):
-        """Given a column name from OpSim, return appropriate units (for plot labels)."""
-        unitDict = {'fieldID': '#',
-                    'filter': 'filter',
-                    'seqnNum' : '#',
-                    'expMJD': 'MJD',
-                    'expTime': 's',
-                    'slewTime': 's',
-                    'slewDist': 'rad',
-                    'rotSkyPos': 'rad',
-                    'rotTelPos': 'rad',
-                    'rawSeeing': 'arcsec',
-                    'finSeeing': 'arcsec', 
-                    'seeing': 'arcsec',
-                    'airmass': 'airmass',
-                    'night': 'night',
-                    'fieldRA': 'rad',
-                    'fieldDec': 'rad', 
-                    'hexdithra': 'rad', 
-                    'hexdithdec': 'rad',
-                    'moonRA': 'rad',
-                    'moonDec': 'rad',
-                    'moonAlt': 'rad',
-                    'dist2Moon': 'rad', 
-                    'VskyBright': 'mag/sq arcsec',
-                    'perry_skybrightness': 'mag/sq arcsec',
-                    'skybrightness_modified': 'mag/sq arcsec',
-                    '5sigma': 'mag',
-                    '5sigma_modified':'mag',
-<<<<<<< HEAD
-                    '5sigma_ps' : 'mag',
-                    'fivesigma':'mag',
-                    'fivesigma_modified':'mag',
-                    'fivesigma_ps':'mag'}
-        unitDict['normairmass'] = 'airmass/(minimum possible airmass)'
-        unitDict['ra_pi_amp'] = 'arcsec'
-        unitDict['dec_pi_amp'] = 'arcsec'
-=======
-                    '5sigma_ps' : 'mag'}
-        # Go through the available stackers and add any units
+        self.unitDict = {'fieldID': '#',
+                        'filter': 'filter',
+                        'seqnNum' : '#',
+                        'expMJD': 'MJD',
+                        'expTime': 's',
+                        'slewTime': 's',
+                        'slewDist': 'rad',
+                        'rotSkyPos': 'rad',
+                        'rotTelPos': 'rad',
+                        'rawSeeing': 'arcsec',
+                        'finSeeing': 'arcsec', 
+                        'seeing': 'arcsec',
+                        'airmass': 'airmass',
+                        'night': 'night',
+                        'fieldRA': 'rad',
+                        'fieldDec': 'rad', 
+                        'hexdithra': 'rad', 
+                        'hexdithdec': 'rad',
+                        'moonRA': 'rad',
+                        'moonDec': 'rad',
+                        'moonAlt': 'rad',
+                        'dist2Moon': 'rad', 
+                        'VskyBright': 'mag/sq arcsec',
+                        'perry_skybrightness': 'mag/sq arcsec',
+                        'skybrightness_modified': 'mag/sq arcsec',
+                        '5sigma': 'mag',
+                        '5sigma_modified':'mag',
+                        '5sigma_ps' : 'mag',
+                        'fivesigma':'mag',
+                        'fivesigma_modified':'mag',
+                        'fivesigma_ps':'mag'}
+        # Go through the available stackers and add any units, and identify their
+        #   source methods.
+        self.sourceDict = {}
         stackers = inspect.getmembers(addCols, inspect.isclass)
-        stackers = [m[0] for m in stackers if m[1].__module__ == 'addCols']
+        stackers = [m[0] for m in stackers if m[1].__module__ == 'lsst.sims.maf.utils.addCols']
         for stacker in stackers:
             stack = getattr(addCols, stacker)()
             for col in stack.colsAdded:
-                unitDict[col] = stack.units
->>>>>>> 4a56e393
-        if colName in unitDict:
-            return unitDict[colName]
+                self.unitDict[col] = stack.units
+                self.sourceDict[col] = stacker        
+        # Note that a 'unique' list of methods should be built from the resulting returned
+        #  methods, at whatever point the derived data columns will be calculated. (i.e. in the driver)
+
+    def getUnits(self, colName):
+        """Return the appropriate units for colName.
+        """
+        if colName in self.unitDict:
+            return self.unitDict[colName]
         else:
             return self.defaultUnit
 
@@ -65,16 +66,7 @@
         For values from database, this is self.defaultDataSource ('db'). 
         For values which are precalculated for a particular column, this should be a 
         method added to this class."""
-        # Note that a 'unique' list of methods should be built from the resulting returned
-        #  methods, at whatever point the derived data columns will be calculated.
-        sourceDict = {}
-        stackers = inspect.getmembers(addCols, inspect.isclass)
-        stackers = [m[0] for m in stackers if m[1].__module__ == 'lsst.sims.maf.utils.addCols']
-        for stacker in stackers:
-            stack = getattr(addCols, stacker)()
-            for col in stack.colsAdded:
-                sourceDict[col] = stacker
-        if colName in sourceDict:
-            return sourceDict[colName]
+        if colName in self.sourceDict:
+            return self.sourceDict[colName]
         else:
             return self.defaultDataSource
