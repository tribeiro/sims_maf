# The binMetric class is used for running/generating metric output,
#  and can also be used for generating comparisons or summary statistics on 
#  already calculated metric outputs.
# In either case, there is only one binner per binMetric, 
#   although there may be many metrics.
# 
# An important aspect of the binMetric is handling the metadata about each metric.
#  This includes the opsim run name, the sql constraint on the query that pulled the
#  input data (e.g. 'r band', 'X<1.2', 'WFD prop'), and the binner type that the 
#  metric was run on. The metadata is important for
#  understanding what the metric means, and should be presented in plots & saved in the
#  output files. 
#
# Instantiate the binMetric object and set the binner and (potentially) metrics.
# Only one binner per baseBinMetric!
# Then, the actual metric data can enter the binMetric through either running metrics on simData,
#  or reading metric values from files.
#
#  'runBins' - generates metric data by running metrics over binpoints in binner.
#      pass list of metrics, simData, and metadata for the metric run;
#      validates that simData has needed cols, then runs metrics over the binpoints in the binner. 
#      Stores the results in a dictionary keyed by the metric names.
#
# 'readMetric' will read metric data from files. In this case, the metadata 
#   may not be the same for all metrics (e.g. comparing two different opsim runs). 
# To get multiple metric data into the binMetric, in this case run 'readMetric' 
#   multiple times (once for each metric data file) -- the metrics will be added
#   to an internal list, along with their metadata. 
#   Note that all metrics must use the same binner. 
#
# A mixture of readMetric & runBins can also be used to populate the data in the binMetric.
#
# runBins applies to multiple metrics at once; most other methods apply to one metric 
#  at a time but a convenience method to run over all metrics is provided (i.e. reduceAll)
#
# Metric data values, as well as metadata for each metric, are stored in
#  dictionaries keyed by the metric name.


import os
import numpy as np
import numpy.ma as ma
import matplotlib.pyplot as plt
import matplotlib.cm as cm
import lsst.sims.maf.binners as binners
from lsst.sims.maf.utils.percentileClip import percentileClip

import time
def dtime(time_prev):
   return (time.time() - time_prev, time.time())


class BaseBinMetric(object):
    def __init__(self, figformat='png'):
        """Instantiate binMetric object and set up (empty) dictionaries."""
        # Set figure format for output plot files.
        self.figformat = figformat
        self.metricNames = []
        self.metricObjs = {}
        self.plotParams = {}
        self.metricValues = {}
        self.simDataName = {}
        self.metadata = {}
        self.comment={}
        self.binner = None
        self.outputFiles = []

    def _buildOutfileName(self, metricName,
                          outDir=None, outfileRoot=None, plotType=None):
        """Builds an automatic output file name for metric data or plots."""
        # Set output directory and root 
        if outDir is None:
            outDir = '.'
        # Start building output file name.
        if outfileRoot is None:
            if metricName in self.simDataName:
                # If metricName is the name of an actual metric, use its associated simdata ID.
                outfileRoot = self.simDataName[metricName]
            else:
                # metricName may have been a plot title, so try to find a good compromise.
                outfileRoot = list(set(self.simDataName.values()))
                if len(outfileRoot) > 1:
                    outfileRoot = 'comparison'
                else:
                    outfileRoot = outfileRoot[0]
        # Start building output file name. Strip trailing numerals from metricName.
        oname = outfileRoot + '_' + self._dupeMetricName(metricName)
        # Add summary of the metadata if it exists.
        if metricName in self.comment:
            if len(self.comment[metricName]) > 0:        
                oname = oname + '_' + self.comment[metricName]
        # Add letter to distinguish binner types
        #   (which otherwise might have the same output name).
        oname = oname + '_' + self.binner.binnerName[:4].upper()
        # Add plot name, if plot.
        if plotType:
            oname = oname + '_' + plotType + '.' + self.figformat
        # Build outfile (with path) and strip white spaces (replace with underscores). 
        outfile = os.path.join(outDir, oname.replace(' ', '_'))
        return outfile

    def _addOutputFileList(self, outfilename, metricName, filetype):
        """Add outputfilename to internal list of dictionaries with output filenames,
        filetype, metricName, binnerName, simDataName, metadata, comment."""
        self.outputFiles.append({'filename':outfilename,
                                 'filetype':filetype,
                                 'metricName':self._dupeMetricName(metricName),
                                 'binner':self.binner.binnerName,
                                 'simDataName':self.simDataName[metricName],
                                 'metadata':self.metadata[metricName],
                                 'comment':self.comment[metricName]})

    def _deDupeMetricName(self, metricName):
        """In case of multiple metrics having the same 'metricName', add additional characters to de-dupe."""
        mname = metricName
        i = 0 
        while mname in self.metricNames:
            mname = metricName + '__' + str(i)
            i += 1
        return mname

    def _dupeMetricName(self, metricName):
        """Remove additional characters added to de-dupe metric name."""
        mname = metricName.split('__')
        if len(mname) > 1:
            return ''.join(mname[:-1])
        else:
            return metricName

    def setBinner(self, binner, override=False):
        """Set binner for binMetric.

        If override = False (default), checks if binner already set, and if the two are equal."""
        if (self.binner is None) or (override):
            self.binner = binner
            return True        
        return (self.binner == binner)            

    def setMetrics(self, metricList):
        """Sets dictionaries for the metric objects and their plotting parameters."""
        # Keeping track of metric data values, plotting parameters, and metadata must
        # be done without depending on having the metric objects themselves, as the binMetric
        # may be populated with data by reading values from disk instead of calculating them.
        # All dictionaries are keyed by metric name
        #   (reduced metric data is originalmetricName.reduceFuncName). 
        if not hasattr(metricList, '__iter__'):
            metricList = [metricList,]
        newmetricNames = []
        for m in metricList:
            newmetricNames.append(self._deDupeMetricName(m.name))
        for m, mname in zip(metricList, newmetricNames):
            self.metricNames.append(mname)
            self.metricObjs[mname] = m
            self.plotParams[mname] = m.plotParams
        return newmetricNames

    def validateMetricData(self, simData):
        """Validate that simData has the required data values for the metrics in self.metricObjs."""
        simCols = self.metricObjs[self.metricNames[0]].classRegistry.uniqueCols()
        for c in simCols:
            if c not in simData.dtype.names:
                raise Exception('Column', c,'not in simData: needed by the metrics.\n',
                                metricList[0].classRegistry)
        return True

    def runBins(self, simData, simDataName='opsim', metadata='', comment=''):
        """Run metric generation over binner, for metric objects in self.metricObjs.

        simData = numpy recarray holding simulated data
        simDataName = identifier for simulated data
        metadata = further information from config files ('WFD', 'r band', etc.) """
        # Set provenance information for each metric.
        for mname in self.metricObjs:
            self.simDataName[mname] = simDataName
            self.metadata[mname] = metadata
            if len(comment) == 0:                
                self.comment[mname] = metadata
            else:
                self.comment[mname] = comment
        # Set up (masked) arrays to store metric data. 
        for mname in self.metricObjs:
            self.metricValues[mname] = ma.MaskedArray(data = np.empty(len(self.binner), 
                                                      self.metricObjs[mname].metricDtype),
                                                      mask = np.zeros(len(self.binner), 'bool'),
                                                      fill_value=self.binner.badval)
        # Run through all binpoints and calculate metrics 
        #    (slicing the data once per binpoint for all metrics).
        for i, binpoint in enumerate(self.binner):
            idxs = self.binner.sliceSimData(binpoint)
            slicedata = simData[idxs]
            if len(slicedata)==0:
                # No data at this binpoint. Mask data values.
                for mname in self.metricObjs:
                    self.metricValues[mname].mask[i] = True
            else:
                for mname in self.metricObjs:
                    if hasattr(self.metricObjs[mname], 'needRADec'):
                        if self.metricObjs[mname].needRADec:
                            self.metricValues[mname].data[i] = self.metricObjs[mname].run(slicedata,
                                                                                          binpoint[1], binpoint[2])
                        else:
                            self.metricValues[mname].data[i] = self.metricObjs[mname].run(slicedata)
                    else:
                        self.metricValues[mname].data[i] = self.metricObjs[mname].run(slicedata)
        # Mask data where metrics could not be computed (according to metric bad value).
        for mname in self.metricObjs:            
            self.metricValues[mname].mask = np.where(self.metricValues[mname].data==self.metricObjs[mname].badval,
                                                     self.binner.badval, self.metricValues[mname].mask)


    def reduceAll(self):
        """Run all reduce functions on all (complex) metrics."""
        for mname in self.metricObjs:
            # Check if there are reduce functions to apply.
            try:
                self.metricObjs[mname].reduceFuncs
            except Exception as e: 
                continue
            # Apply reduce functions
            self.reduceMetric(mname, self.metricObjs[mname].reduceFuncs.values())            
                
    def reduceMetric(self, metricName, reduceFunc):
        """Run 'reduceFunc' (method on metric object) on metric data 'metricName'. 

        reduceFunc can be a list of functions to be applied to the same metric data."""
        if not isinstance(reduceFunc, list):
            reduceFunc = [reduceFunc,]
        # Set up metric reduced value names.
        rNames = []
        for r in reduceFunc:
            rNames.append(metricName + '_' + r.__name__.replace('reduce',''))
        # Set up reduced metric values masked arrays, copying metricName's mask.
        for rName in rNames:
            self.metricValues[rName] = ma.MaskedArray(data = np.empty(len(self.binner), 'float'),
                                                      mask = self.metricValues[metricName].mask,
                                                      fill_value=self.binner.badval)
        # Run through binpoints, applying all reduce functions.
        for i, b in enumerate(self.binner):
            if not self.metricValues[metricName].mask[i]:
                # Get (complex) metric values for this binpoint. 
                metricValuesPt = self.metricValues[metricName][i]
                # Evaluate reduced version of metric values.
                for rName, rFunc in zip(rNames, reduceFunc):
                    self.metricValues[rName].data[i] = rFunc(metricValuesPt)
        # Copy simdataName, metadata and comments for this reduced version of the metric data.
        for rName in rNames:
            self.simDataName[rName] = self.simDataName[metricName]
            self.metadata[rName] = self.metadata[metricName]
            self.comment[rName] = self.comment[metricName]
            self.plotParams[rName] = self.plotParams[metricName]

    def computeSummaryStatistics(self, metricName, summaryMetric):
        """Compute single number summary of metric values in metricName, using summaryMetric."""
        # To get (clear, non-confusing) result from unibinner, try running this with 'Identity' metric.
        # Because of the way the metrics are built, summaryMetric will require a numpy rec array.
        # Create numpy rec array from metric data, with bad values removed. 
        rarr = np.array(zip(self.metricValues[metricName].compressed()), 
                dtype=[('metricdata', self.metricValues[metricName].dtype)])
        # The summary metric colname should already be set to 'metricdata', but in case it's not:
        summaryMetric.colname = 'metricdata'
        return summaryMetric.run(rarr)
        
    def returnOutputFiles(self, verbose=True):
        """Return list of output file information (which is a list of dictionaries)
        If 'verbose' then prints in somewhat pretty fashion to stdout."""
        if verbose:
            keys = ['filename', 'filetype', 'metricName', 'binner', 'simDataName', 'metadata', 'comment']
            writestring = ' || '.join(keys)
            print writestring
            for o in self.outputFiles:
                writestring = ''
                for k in keys:
                    writestring += o[k] + ' || '
                print writestring
        return self.outputFiles      
                        
    def readMetricValues(self, filenames, verbose=False):
        """Given a list of filenames, reads metric values and metadata from disk. """
        if not hasattr(filenames, '__iter__'):
            filenames = [filenames, ]        
        for f in filenames:
            basebinner = binners.BaseBinner()
            metricData, binner, header = basebinner.readData(f)
            # Check that the binner from this file matches self.binner (ok if self.binner is None)
            if not(self.setBinner(binner, override=False)):
                raise Exception('Binner for metric %s does not match existing binner.' 
                                % (header['metricName']))
            # Dedupe the metric name, if needed.
            metricName = self._deDupeMetricName(header['metricName'])
            self.metricNames.append(metricName)
            self.metricValues[metricName] = metricData
            self.metricValues[metricName].fill_value = self.binner.badval
            self.simDataName[metricName] = header['simDataName']
            self.metadata[metricName] = header['metadata']
            self.comment[metricName] = header['comment']
            self.plotParams[metricName] = {}
            if 'plotParams' in header:
                for pp in header['plotParams']:
                    self.plotParams[metricName][pp] = header['plotParams'][pp]
            if verbose:
                print 'Read data from %s, got metric data for metricName %s' %(f, header['metricName'])
            
    def writeAll(self, outDir=None, outfileRoot=None, comment=''):
        """Write all metric values to disk."""
        for mname in self.metricValues:
            dt = self.metricValues[mname].dtype
            self.writeMetric(mname, comment=comment, outDir=outDir, outfileRoot=outfileRoot)

        
    def writeMetric(self, metricName, comment='', outfileRoot=None, outDir=None):
        """Write metric values 'metricName' to disk.

        comment = any additional comments to add to output file (beyond 
           metric name, simDataName, and metadata).
        outfileRoot = root of the output files (default simDataName).
        outDir = directory to write output data (default '.').        
       """
        outfile = self._buildOutfileName(metricName, outDir=outDir, outfileRoot=outfileRoot)
        self.binner.writeData(outfile+'.npz', self.metricValues[metricName],
                              metricName = self._dupeMetricName(metricName),
                              simDataName = self.simDataName[metricName],
                              metadata = self.metadata[metricName],
                              comment = self.comment[metricName] + comment)
        self._addOutputFileList(outfile+'.npz', metricName, 'metricData')

                  
    def plotAll(self, outDir='./', savefig=True, closefig=False, outfileRoot=None, verbose=False):
        """Plot histograms and skymaps (where relevant) for all metrics."""
        for mname in self.metricValues:            
            if verbose:
                print 'Plotting %s' %(mname)
            try:
                plotfigs = self.plotMetric(mname, outDir=outDir, savefig=savefig, outfileRoot=outfileRoot)
                if closefig:
                   plt.close('all')
            except ValueError:
                if verbose:
                   print 'Not plotting %s'%mname
                continue 

    def plotMetric(self, metricName, savefig=True, outDir=None, outfileRoot=None):
        """Create all plots for 'metricName' ."""
        # Check that metricName refers to plottable ('float') data.
        if not ((self.metricValues[metricName].dtype == 'float') or 
                (self.metricValues[metricName].dtype=='int') or (self.binner.binnerName == 'HourglassBinner')):
            raise ValueError('Metric data in %s is not float or int type (%s).' 
                             %(metricName, self.metricValues[metricName].dtype))
        if metricName in self.plotParams:
            pParams = self.plotParams[metricName]
        else:
            pParams = None
        # Build plot title and label.
        mname = self._dupeMetricName(metricName)
        # title used for all plot titles
        if 'title' in pParams: 
            title = pParams['title']
        else:
            title = self.simDataName[metricName] + ' ' + self.comment[metricName]
            title += ': ' + mname
        # xlabel is used for x label in histograms
        if 'xlabel' in pParams:  
            xlabel = pParams['xlabel']
        else:
            if self.binner.binnerName == 'OneDBinner':
                xlabel = None  #use sliceColName
            else:
                if 'units' in pParams:
                    xlabel = pParams['units']
                elif '_units' in pParams:
                    xlabel = mname + ' (' + pParams['_units'] + ')'
                else:            
                    xlabel = mname 
        # ylabel used for y label in histograms
        ylabel=None # Default to None
        if 'ylabel' in pParams:  
            ylabel=pParams['ylabel']
        else:
            if self.binner.binnerName == 'OneDBinner':
                if mname.startswith('Count'):
                    ylabel = 'Number of Visits'
            if self.binner.binnerName == 'OpsimFieldBinner':
               ylabel = 'Number of fields'
            if self.binner.binnerName == 'HealpixBinner':
               ylabel = 'Area (1000s of square degrees)'
        # units used for colorbar for skymap plots (this comes from metric setup)
        if 'units' in pParams: 
            units = pParams['units']
        elif '_units' in pParams:  # these are set from metric column units automatically
            units = mname+' ('+ pParams['_units'] + ')'
        else:
            units = mname
<<<<<<< HEAD
        # passed to plotting routines, but typically addLegend is False (so remove?)
        if 'label' in pParams:  
            label =  pParams['label']
        else:
            label = None
        if 'addLegend' in pParams:
           addLegend = pParams['addLegend']
        else:
           addLegend = False
=======
>>>>>>> 374ae4be
        # set cmap for skymap plots
        if 'cmap' in pParams:  
            cmap = getattr(cm, pParams['cmap'])
        else:
            cmap = None
        if 'cbarFormat' in pParams:  # color bar format for skymap plots
            cbarFormat = pParams['cbarFormat']
        else:
            cbarFormat = None
        # Set up for plot data limits (used for clims for skyMaps and histRange for histograms).
        plotMin = self.metricValues[metricName].compressed().min()
        plotMax = self.metricValues[metricName].compressed().max()
        # If percentile clipping is set, use it. (override plotMin/Max above).
        if 'percentileClip' in pParams:
            plotMin, plotMax = percentileClip(self.metricValues[metricName].compressed(),
                                              percentile=pParams['percentileClip'])
        # Make sure there is a little dynamic range
        if plotMin == plotMax and self.binner.binnerName != 'HourglassBinner':
           plotMin = plotMin-1
           plotMax = plotMax+1
        # But then if plotting min/max values are set in plotParams, override percentile clipping.
        if 'plotMin' in pParams:
            plotMin = pParams['plotMin']
        if 'plotMax' in pParams:
            plotMax = pParams['plotMax']
        # Set 'histRange' parameter from pParams, if available (allows user to set histogram x range
        #  in histogram separately from clims for skymap)
        if 'bins' not in pParams:
            pParams['bins'] = 100
        histMin = None
        histMax = None
        if 'histMin' in pParams:
           histMin = pParams['histMin']
        if 'histMax' in pParams:
           histMax = pParams['histMax']
        #else: # Otherwise use data from plotMin/Max or percentileClipping, if those were set.
        #    histRange = [plotMin, plotMax]
        # Determine if should data using log scale, using pParams if available
        #else:
        #   histRange = None
        if 'ylog' in pParams:
            ylog = pParams['ylog']
        else: # or if data spans > 3 decades if not.
            ylog = False
            if self.binner.binnerName != 'HourglassBinner':
                if 'normVal' in pParams:
                   norm = pParams['normVal']
                else:
                   norm = 1.
                if (np.log10((plotMax - plotMin)/norm) > 3):
                    ylog = True
                    if self.metricValues[metricName].max() <= 0:
                        ylog = False
        # Okay, now that's all set .. go plot some data!
        figs = {}
        if hasattr(self.binner, 'plotBinnedData'):
            figs['hist'] = self.binner.plotBinnedData(self.metricValues[metricName],
                                                    xlabel=xlabel, ylabel=ylabel, title=title, 
<<<<<<< HEAD
                                                    ylog=ylog,
                                                    label=label, addLegend=addLegend, 
                                                    yMin=plotMin, yMax=plotMax)
=======
                                                    ylog=ylog, yMin=plotMin, yMax=plotMax)
>>>>>>> 374ae4be
            if savefig:
                outfile = self._buildOutfileName(metricName, 
                                                 outDir=outDir, outfileRoot=outfileRoot,
                                                 plotType='hist')
                plt.savefig(outfile, figformat=self.figformat)
                self._addOutputFileList(outfile, metricName, 'binnedDataPlot')                                
        # Plot the histogram, if relevant. (spatial binners)
        if hasattr(self.binner, 'plotHistogram'):
            if 'zp' in pParams:  # Subtract off zeropoint zp
                if histMin != None:
                   histMin = histMin-pParams['zp']
                if histMax != None:
                   histMax = histMax-pParams['zp']
                figs['hist']= self.binner.plotHistogram((self.metricValues[metricName]-pParams['zp']),
                                                       xlabel=xlabel, ylabel=ylabel, title=title,
                                                       bins = pParams['bins'], label=label,addLegend=addLegend, 
                                                       histMin=histMin, histMax=histMax, ylog=ylog)
            elif 'normVal' in pParams:  # Normalize by normVal
                if histMin != None:
                    histMin = histMin/pParams['normVal']
                if histMax != None:
                    histmax = histMax/pParams['normVal']
                figs['hist'] = self.binner.plotHistogram((self.metricValues[metricName]/pParams['normVal']),
                                                       xlabel=xlabel, ylabel=ylabel, title=title,
                                                       bins = pParams['bins'],label=label,addLegend=addLegend, 
                                                       histMin=histMin, histMax=histMax, ylog=ylog)
            else:  # Regular plotting of metric values.
                figs['hist'] = self.binner.plotHistogram(self.metricValues[metricName],
                                                       xlabel=xlabel, ylabel=ylabel, title=title,
                                                       bins = pParams['bins'],label=label,addLegend=addLegend, 
                                                       histMin=histMin, histMax=histMax, ylog=ylog)
            
            if savefig:
                outfile = self._buildOutfileName(metricName, 
                                                 outDir=outDir, outfileRoot=outfileRoot, 
                                                 plotType='hist')
                plt.savefig(outfile, figformat=self.figformat)
                self._addOutputFileList(outfile, metricName, 'histogramPlot')
        # Plot the sky map, if able. (spatial binners)
        if hasattr(self.binner, 'plotSkyMap'):
<<<<<<< HEAD
           if 'zp' in pParams: # Subtract off a zeropoint
              if 'plotMin' not in pParams:
                 clims = [plotMin-pParams['zp'],plotMax-pParams['zp']]
              else:
                 clims = [plotMin, plotMax]
 
              skyfignum = self.binner.plotSkyMap((self.metricValues[metricName] - pParams['zp']),
                                                   cmap=cmap, cbarFormat=cbarFormat,
                                                   units=units, title=title,
                                                   clims=clims, ylog=ylog)
           elif 'normVal' in pParams: # Normalize by some value
              if 'plotMin' not in pParams:
                 clims = [plotMin/pParams['normVal'],plotMax/pParams['normVal']]
              else:
                 clims = [plotMin, plotMax]
              skyfignum = self.binner.plotSkyMap((self.metricValues[metricName]/pParams['normVal']),
                                                   cmap=cmap, cbarFormat=cbarFormat,
                                                   units=units, title=title,
                                                   clims=clims, ylog=ylog)
           else: # Just plot raw values
                skyfignum = self.binner.plotSkyMap(self.metricValues[metricName],
=======
            if 'zp' in pParams: # Subtract off a zeropoint
                figs['sky'] = self.binner.plotSkyMap((self.metricValues[metricName] - pParams['zp']),
                                                   cmap=cmap, cbarFormat=cbarFormat,
                                                   units=units, title=title,
                                                   clims=[plotMin-pParams['zp'],
                                                          plotMax-pParams['zp']], ylog=ylog)
            elif 'normVal' in pParams: # Normalize by some value
                figs['sky'] = self.binner.plotSkyMap((self.metricValues[metricName]/pParams['normVal']),
                                                   cmap=cmap, cbarFormat=cbarFormat,
                                                   units=units, title=title,
                                                   clims=[plotMin/pParams['normVal'],
                                                          plotMax/pParams['normVal']], ylog=ylog)
            else: # Just plot metric values
                figs['sky'] = self.binner.plotSkyMap(self.metricValues[metricName],
>>>>>>> 374ae4be
                                                   cmap=cmap, cbarFormat=cbarFormat,
                                                   units=units, title=title,
                                                   clims=[plotMin, plotMax], ylog=ylog)
           if savefig:
                outfile = self._buildOutfileName(metricName, 
                                                 outDir=outDir, outfileRoot=outfileRoot, 
                                                 plotType='sky')
                plt.savefig(outfile, figformat=self.figformat)
                self._addOutputFileList(outfile, metricName, 'skymapPlot')                
        # Plot the angular power spectrum, if able. (healpix binners)
        if hasattr(self.binner, 'plotPowerSpectrum'):
            figs['ps'] = self.binner.plotPowerSpectrum(self.metricValues[metricName],
                                                     title=title)
            if savefig:
                outfile = self._buildOutfileName(metricName, 
                                                 outDir=outDir, outfileRoot=outfileRoot, 
                                                 plotType='ps')
                plt.savefig(outfile, figformat=self.figformat)
                self._addOutputFileList(outfile, metricName, 'powerspectrumPlot')
        # Plot the hourglass plot
        if hasattr(self.binner, 'plotHour'):
            if xlabel is None:
                xlabel='MJD (day)'
            if ylabel is None:
                ylabel = 'Hours from local midnight'
            figs['hourglass'] = self.binner.plotHour(self.metricValues[metricName][0], title=title, xlabel=xlabel,ylabel=ylabel )
            if savefig:
                outfile = self._buildOutfileName(metricName, 
                                                 outDir=outDir, outfileRoot=outfileRoot, 
                                                 plotType='hr')
                plt.savefig(outfile, figformat=self.figformat)
<<<<<<< HEAD
                self.addOutputFiles(outfile, metricName, 'hourglassPlot')
                        
    def computeSummaryStatistics(self, metricName, summaryMetric):
        """Compute single number summary of metric values in metricName, using summaryMetric."""
        # Because of the way the metrics are built, summaryMetric will require a numpy rec array.
        rarr = np.array(zip(self.metricValues[metricName].compressed()), 
                        dtype=[('metricdata', self.metricValues[metricName].dtype)])
        summaryMetric.colname = 'metricdata'
        return summaryMetric.run(rarr)
        
    def returnOutputFiles(self, verbose=True):
        """Return list of output file information (which is a list of dictionaries)
        If 'verbose' then prints in somewhat pretty fashion to stdout."""
        if verbose:
            keys = ['filename', 'filetype', 'metricName', 'binner', 'simDataName', 'metadata', 'comment']
            writestring = ' || '.join(keys)
            print writestring
            for o in self.outputFiles:
                writestring = ''
                for k in keys:
                    writestring += o[k] + ' || '
                print writestring
        return self.outputFiles
=======
                self._addOutputFileList(outfile, metricName, 'hourglassPlot')
        return figs
>>>>>>> 374ae4be
<|MERGE_RESOLUTION|>--- conflicted
+++ resolved
@@ -389,18 +389,6 @@
             units = mname+' ('+ pParams['_units'] + ')'
         else:
             units = mname
-<<<<<<< HEAD
-        # passed to plotting routines, but typically addLegend is False (so remove?)
-        if 'label' in pParams:  
-            label =  pParams['label']
-        else:
-            label = None
-        if 'addLegend' in pParams:
-           addLegend = pParams['addLegend']
-        else:
-           addLegend = False
-=======
->>>>>>> 374ae4be
         # set cmap for skymap plots
         if 'cmap' in pParams:  
             cmap = getattr(cm, pParams['cmap'])
@@ -459,13 +447,7 @@
         if hasattr(self.binner, 'plotBinnedData'):
             figs['hist'] = self.binner.plotBinnedData(self.metricValues[metricName],
                                                     xlabel=xlabel, ylabel=ylabel, title=title, 
-<<<<<<< HEAD
-                                                    ylog=ylog,
-                                                    label=label, addLegend=addLegend, 
-                                                    yMin=plotMin, yMax=plotMax)
-=======
                                                     ylog=ylog, yMin=plotMin, yMax=plotMax)
->>>>>>> 374ae4be
             if savefig:
                 outfile = self._buildOutfileName(metricName, 
                                                  outDir=outDir, outfileRoot=outfileRoot,
@@ -481,7 +463,7 @@
                    histMax = histMax-pParams['zp']
                 figs['hist']= self.binner.plotHistogram((self.metricValues[metricName]-pParams['zp']),
                                                        xlabel=xlabel, ylabel=ylabel, title=title,
-                                                       bins = pParams['bins'], label=label,addLegend=addLegend, 
+                                                       bins = pParams['bins'], 
                                                        histMin=histMin, histMax=histMax, ylog=ylog)
             elif 'normVal' in pParams:  # Normalize by normVal
                 if histMin != None:
@@ -490,12 +472,12 @@
                     histmax = histMax/pParams['normVal']
                 figs['hist'] = self.binner.plotHistogram((self.metricValues[metricName]/pParams['normVal']),
                                                        xlabel=xlabel, ylabel=ylabel, title=title,
-                                                       bins = pParams['bins'],label=label,addLegend=addLegend, 
+                                                       bins = pParams['bins'],
                                                        histMin=histMin, histMax=histMax, ylog=ylog)
             else:  # Regular plotting of metric values.
                 figs['hist'] = self.binner.plotHistogram(self.metricValues[metricName],
                                                        xlabel=xlabel, ylabel=ylabel, title=title,
-                                                       bins = pParams['bins'],label=label,addLegend=addLegend, 
+                                                       bins = pParams['bins'], 
                                                        histMin=histMin, histMax=histMax, ylog=ylog)
             
             if savefig:
@@ -506,53 +488,35 @@
                 self._addOutputFileList(outfile, metricName, 'histogramPlot')
         # Plot the sky map, if able. (spatial binners)
         if hasattr(self.binner, 'plotSkyMap'):
-<<<<<<< HEAD
-           if 'zp' in pParams: # Subtract off a zeropoint
-              if 'plotMin' not in pParams:
-                 clims = [plotMin-pParams['zp'],plotMax-pParams['zp']]
-              else:
-                 clims = [plotMin, plotMax]
- 
-              skyfignum = self.binner.plotSkyMap((self.metricValues[metricName] - pParams['zp']),
-                                                   cmap=cmap, cbarFormat=cbarFormat,
-                                                   units=units, title=title,
-                                                   clims=clims, ylog=ylog)
-           elif 'normVal' in pParams: # Normalize by some value
-              if 'plotMin' not in pParams:
-                 clims = [plotMin/pParams['normVal'],plotMax/pParams['normVal']]
-              else:
-                 clims = [plotMin, plotMax]
-              skyfignum = self.binner.plotSkyMap((self.metricValues[metricName]/pParams['normVal']),
-                                                   cmap=cmap, cbarFormat=cbarFormat,
-                                                   units=units, title=title,
-                                                   clims=clims, ylog=ylog)
-           else: # Just plot raw values
-                skyfignum = self.binner.plotSkyMap(self.metricValues[metricName],
-=======
             if 'zp' in pParams: # Subtract off a zeropoint
-                figs['sky'] = self.binner.plotSkyMap((self.metricValues[metricName] - pParams['zp']),
-                                                   cmap=cmap, cbarFormat=cbarFormat,
-                                                   units=units, title=title,
-                                                   clims=[plotMin-pParams['zp'],
-                                                          plotMax-pParams['zp']], ylog=ylog)
+               if 'plotMin' not in pParams:
+                  clims = [plotMin-pParams['zp'],plotMax-pParams['zp']]
+               else:
+                  clims = [plotMin, plotMax]
+               figs['sky'] = self.binner.plotSkyMap((self.metricValues[metricName] - pParams['zp']),
+                                                    cmap=cmap, cbarFormat=cbarFormat,
+                                                    units=units, title=title,
+                                                    clims=clims, ylog=ylog)
             elif 'normVal' in pParams: # Normalize by some value
-                figs['sky'] = self.binner.plotSkyMap((self.metricValues[metricName]/pParams['normVal']),
-                                                   cmap=cmap, cbarFormat=cbarFormat,
-                                                   units=units, title=title,
-                                                   clims=[plotMin/pParams['normVal'],
-                                                          plotMax/pParams['normVal']], ylog=ylog)
+               if 'plotMin' not in pParams:
+                  clims = [plotMin/pParams['normVal'],plotMax/pParams['normVal']]
+               else:
+                  clims = [plotMin, plotMax]                            
+               figs['sky'] = self.binner.plotSkyMap((self.metricValues[metricName]/pParams['normVal']),
+                                                    cmap=cmap, cbarFormat=cbarFormat,
+                                                    units=units, title=title,
+                                                    clims=clims, ylog=ylog)
             else: # Just plot metric values
                 figs['sky'] = self.binner.plotSkyMap(self.metricValues[metricName],
->>>>>>> 374ae4be
                                                    cmap=cmap, cbarFormat=cbarFormat,
                                                    units=units, title=title,
                                                    clims=[plotMin, plotMax], ylog=ylog)
-           if savefig:
-                outfile = self._buildOutfileName(metricName, 
-                                                 outDir=outDir, outfileRoot=outfileRoot, 
-                                                 plotType='sky')
-                plt.savefig(outfile, figformat=self.figformat)
-                self._addOutputFileList(outfile, metricName, 'skymapPlot')                
+            if savefig:
+               outfile = self._buildOutfileName(metricName, 
+                                                outDir=outDir, outfileRoot=outfileRoot, 
+                                                plotType='sky')
+               plt.savefig(outfile, figformat=self.figformat)
+               self._addOutputFileList(outfile, metricName, 'skymapPlot')                
         # Plot the angular power spectrum, if able. (healpix binners)
         if hasattr(self.binner, 'plotPowerSpectrum'):
             figs['ps'] = self.binner.plotPowerSpectrum(self.metricValues[metricName],
@@ -575,31 +539,5 @@
                                                  outDir=outDir, outfileRoot=outfileRoot, 
                                                  plotType='hr')
                 plt.savefig(outfile, figformat=self.figformat)
-<<<<<<< HEAD
-                self.addOutputFiles(outfile, metricName, 'hourglassPlot')
-                        
-    def computeSummaryStatistics(self, metricName, summaryMetric):
-        """Compute single number summary of metric values in metricName, using summaryMetric."""
-        # Because of the way the metrics are built, summaryMetric will require a numpy rec array.
-        rarr = np.array(zip(self.metricValues[metricName].compressed()), 
-                        dtype=[('metricdata', self.metricValues[metricName].dtype)])
-        summaryMetric.colname = 'metricdata'
-        return summaryMetric.run(rarr)
-        
-    def returnOutputFiles(self, verbose=True):
-        """Return list of output file information (which is a list of dictionaries)
-        If 'verbose' then prints in somewhat pretty fashion to stdout."""
-        if verbose:
-            keys = ['filename', 'filetype', 'metricName', 'binner', 'simDataName', 'metadata', 'comment']
-            writestring = ' || '.join(keys)
-            print writestring
-            for o in self.outputFiles:
-                writestring = ''
-                for k in keys:
-                    writestring += o[k] + ' || '
-                print writestring
-        return self.outputFiles
-=======
                 self._addOutputFileList(outfile, metricName, 'hourglassPlot')
-        return figs
->>>>>>> 374ae4be
+        return figs