from builtins import zip
import numpy as np
from .baseMetric import BaseMetric
from lsst.sims.utils import Site

__all__ = ['HourglassMetric']


def nearestVal(A, val):
    return A[np.argmin(np.abs(np.array(A)-val))]


class HourglassMetric(BaseMetric):
    """Plot the filters used as a function of time. Must be used with the Hourglass Slicer."""
<<<<<<< HEAD
    def __init__(self, telescope='LSST', filtercol='filter', mjdcol='observationStartMJD',
                 nightcol="night",**kwargs):

        metricName = 'hourglass'
        self.filtercol = filtercol
        self.mjdcol = mjdcol
        self.nightcol = nightcol
        cols = [filtercol, mjdcol, nightcol]
        super(HourglassMetric, self).__init__(col=cols, metricName=metricName, metricDtype='object', **kwargs)
        self.nightcol = nightcol
        self.mjdcol = mjdcol
        self.filtercol = filtercol
=======
    def __init__(self, telescope='LSST', mjdCol='observationStartMJD', filterCol='filter',
                 nightCol='night', **kwargs):
        self.mjdCol = mjdCol
        self.filterCol = filterCol
        self.nightCol = nightCol
        cols = [self.mjdCol, self.filterCol, self.nightCol]
        super(HourglassMetric, self).__init__(col=cols, metricDtype='object', **kwargs)
>>>>>>> 610c16ee
        self.telescope = Site(name=telescope)

    def run(self, dataSlice, slicePoint=None):

        import ephem
        dataSlice.sort(order=self.mjdCol)
        unights, uindx = np.unique(dataSlice[self.nightCol], return_index=True)

        names = ['mjd', 'midnight', 'moonPer', 'twi6_rise', 'twi6_set', 'twi12_rise',
                 'twi12_set', 'twi18_rise', 'twi18_set']
        types = ['float']*len(names)
        pernight = np.zeros(len(unights), dtype=list(zip(names, types)))
<<<<<<< HEAD
        pernight['mjd'] = dataSlice[self.mjdcol][uindx]
=======
        pernight['mjd'] = dataSlice[self.mjdCol][uindx]
>>>>>>> 610c16ee

        left = np.searchsorted(dataSlice[self.nightCol], unights)

        lsstObs = ephem.Observer()
        lsstObs.lat = self.telescope.latitude_rad
        lsstObs.lon = self.telescope.longitude_rad
        lsstObs.elevation = self.telescope.height
        horizons = ['-6', '-12', '-18']
        key = ['twi6', 'twi12', 'twi18']

        obsList = []
        S = ephem.Sun()
        moon = ephem.Moon()
        for h in horizons:
            obs = ephem.Observer()
            obs.lat, obs.lon, obs.elevation = self.telescope.latitude_rad, self.telescope.longitude_rad, self.telescope.height
            obs.horizon = h
            obsList.append(obs)

        # Convert ...pyephem uses 1899 as it's zero-day, and MJD has Nov 17 1858 as zero-day.
        doff = ephem.Date(0)-ephem.Date('1858/11/17')

        for i, mjd in enumerate(pernight['mjd']):
            mjd = mjd-doff

            pernight['midnight'][i] = nearestVal([lsstObs.previous_antitransit(S, start=mjd),
                                                  lsstObs.next_antitransit(S, start=mjd)], mjd) + doff
            moon.compute(mjd)
            pernight['moonPer'][i] = moon.phase
            for j, obs in enumerate(obsList):
                pernight[key[j]+'_rise'][i] = obs.next_rising(S, start=pernight['midnight'][i]-doff,
                                                              use_center=True) + doff

                pernight[key[j]+'_set'][i] = obs.previous_setting(S, start=pernight['midnight'][i]-doff,
                                                                  use_center=True) + doff

        # Define the breakpoints as where either the filter changes OR there's more than a 2 minute gap in observing
        good = np.where((dataSlice[self.filterCol] != np.roll(dataSlice[self.filterCol], 1)) |
                        (np.abs(np.roll(dataSlice[self.mjdCol], 1)-dataSlice[self.mjdCol]) > 120./3600./24.))[0]
        good = np.concatenate((good, [0], [len(dataSlice[self.filterCol])]))
        good = np.unique(good)
        left = good[:-1]
        right = good[1:]-1
        good = np.ravel(list(zip(left, right)))

        names = ['mjd', 'midnight', 'filter']
        types = ['float', 'float', (np.str_ ,1)]
        perfilter = np.zeros((good.size), dtype=list(zip(names, types)))
<<<<<<< HEAD
        perfilter['mjd'] = dataSlice[self.mjdcol][good]
        perfilter['filter'] = dataSlice[self.filtercol][good]
=======
        perfilter['mjd'] = dataSlice[self.mjdCol][good]
        perfilter['filter'] = dataSlice[self.filterCol][good]
>>>>>>> 610c16ee
        for i, mjd in enumerate(perfilter['mjd']):
            mjd = mjd - doff
            perfilter['midnight'][i] = nearestVal([lsstObs.previous_antitransit(S, start=mjd),
                                                   lsstObs.next_antitransit(S, start=mjd)], mjd)+doff

        return {'pernight': pernight, 'perfilter': perfilter}<|MERGE_RESOLUTION|>--- conflicted
+++ resolved
@@ -12,20 +12,7 @@
 
 class HourglassMetric(BaseMetric):
     """Plot the filters used as a function of time. Must be used with the Hourglass Slicer."""
-<<<<<<< HEAD
-    def __init__(self, telescope='LSST', filtercol='filter', mjdcol='observationStartMJD',
-                 nightcol="night",**kwargs):
 
-        metricName = 'hourglass'
-        self.filtercol = filtercol
-        self.mjdcol = mjdcol
-        self.nightcol = nightcol
-        cols = [filtercol, mjdcol, nightcol]
-        super(HourglassMetric, self).__init__(col=cols, metricName=metricName, metricDtype='object', **kwargs)
-        self.nightcol = nightcol
-        self.mjdcol = mjdcol
-        self.filtercol = filtercol
-=======
     def __init__(self, telescope='LSST', mjdCol='observationStartMJD', filterCol='filter',
                  nightCol='night', **kwargs):
         self.mjdCol = mjdCol
@@ -33,7 +20,6 @@
         self.nightCol = nightCol
         cols = [self.mjdCol, self.filterCol, self.nightCol]
         super(HourglassMetric, self).__init__(col=cols, metricDtype='object', **kwargs)
->>>>>>> 610c16ee
         self.telescope = Site(name=telescope)
 
     def run(self, dataSlice, slicePoint=None):
@@ -46,11 +32,8 @@
                  'twi12_set', 'twi18_rise', 'twi18_set']
         types = ['float']*len(names)
         pernight = np.zeros(len(unights), dtype=list(zip(names, types)))
-<<<<<<< HEAD
-        pernight['mjd'] = dataSlice[self.mjdcol][uindx]
-=======
+
         pernight['mjd'] = dataSlice[self.mjdCol][uindx]
->>>>>>> 610c16ee
 
         left = np.searchsorted(dataSlice[self.nightCol], unights)
 
@@ -99,13 +82,8 @@
         names = ['mjd', 'midnight', 'filter']
         types = ['float', 'float', (np.str_ ,1)]
         perfilter = np.zeros((good.size), dtype=list(zip(names, types)))
-<<<<<<< HEAD
-        perfilter['mjd'] = dataSlice[self.mjdcol][good]
-        perfilter['filter'] = dataSlice[self.filtercol][good]
-=======
         perfilter['mjd'] = dataSlice[self.mjdCol][good]
         perfilter['filter'] = dataSlice[self.filterCol][good]
->>>>>>> 610c16ee
         for i, mjd in enumerate(perfilter['mjd']):
             mjd = mjd - doff
             perfilter['midnight'][i] = nearestVal([lsstObs.previous_antitransit(S, start=mjd),
