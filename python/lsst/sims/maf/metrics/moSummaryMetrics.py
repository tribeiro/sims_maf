--- conflicted
+++ resolved
@@ -247,7 +247,6 @@
         if self.cumulative:
             for i, t in enumerate(self.times):
                 completeness[i] = integrateOverH(completeness[i], Hvals)
-<<<<<<< HEAD
         # To save the summary statistic, we must pick out a given H value.
         if self.Hval is None:
             Hidx = len(Hvals) // 2
@@ -257,10 +256,6 @@
             Hidx = np.where(Hvals == self.Hval)[0][0]
         summaryVal = np.empty(len(self.times), dtype=[('name', '|S20'), ('value', float)])
         summaryVal['value'] = completeness[:,Hidx]
-=======
-        summaryVal = np.empty(len(completeness), dtype=[('name', '|S20'), ('value', float)])
-        summaryVal['value'] = completeness
->>>>>>> a9bc8f6d
         for i, time in enumerate(self.times):
             summaryVal['name'][i] = '%s @ %.2f' % (self.units, time)
         return summaryVal