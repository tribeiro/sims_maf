--- conflicted
+++ resolved
@@ -87,16 +87,12 @@
         rms = iqr/1.349 #approximation
         return rms
     
-<<<<<<< HEAD
 class BinaryMetric(SimpleScalarMetric):
     """Return 1 if there is data. """
     def run(self, dataSlice):
         return 1
     
-=======
-
 class IdentityMetric(SimpleScalarMetric):
     """Return the metric value itself .. this is primarily useful as a summary statistic for UniBinner metrics."""
     def run(self, dataSlice):
-        return dataSlice[self.colname]
->>>>>>> 1c8a75f5
+        return dataSlice[self.colname]