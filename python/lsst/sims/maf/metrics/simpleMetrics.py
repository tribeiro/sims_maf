import numpy as np
from .baseMetric import BaseMetric

# A collection of commonly used simple metrics, operating on a single column and returning a float.

class Coaddm5Metric(BaseMetric):
    """Calculate the coadded m5 value at this gridpoint."""
    def __init__(self, m5Col = 'fiveSigmaDepth', metricName='CoaddM5', **kwargs):
        """Instantiate metric.
        
        m5col = the column name of the individual visit m5 data."""
        super(Coaddm5Metric, self).__init__(col=m5Col, metricName=metricName, **kwargs)
    def run(self, dataSlice, slicePoint=None):
        return 1.25 * np.log10(np.sum(10.**(.8*dataSlice[self.colname]))) 

        
class MaxMetric(BaseMetric):
    """Calculate the maximum of a simData column slice."""
    def run(self, dataSlice, slicePoint=None):
        return np.max(dataSlice[self.colname]) 


class MeanMetric(BaseMetric):
    """Calculate the mean of a simData column slice."""
    def run(self, dataSlice, slicePoint=None):
        return np.mean(dataSlice[self.colname]) 

class MedianMetric(BaseMetric):
    """Calculate the median of a simData column slice."""
    def run(self, dataSlice, slicePoint=None):
        return np.median(dataSlice[self.colname])

    
class MinMetric(BaseMetric):
    """Calculate the minimum of a simData column slice."""
    def run(self, dataSlice, slicePoint=None):
        return np.min(dataSlice[self.colname]) 

class FullRangeMetric(BaseMetric):
    """Calculate the range of a simData column slice."""
    def run(self, dataSlice, slicePoint=None):
        return np.max(dataSlice[self.colname])-np.min(dataSlice[self.colname]) 

class RmsMetric(BaseMetric):
    """Calculate the standard deviation of a simData column slice."""
    def run(self, dataSlice, slicePoint=None):
        return np.std(dataSlice[self.colname]) 

class SumMetric(BaseMetric):
    """Calculate the sum of a simData column slice."""
    def run(self, dataSlice, slicePoint=None):
        return np.sum(dataSlice[self.colname]) 

class CountMetric(BaseMetric):
    """Count the length of a simData column slice. """
    def __init__(self, col=None, **kwargs):
        super(CountMetric, self).__init__(col=col, **kwargs)
<<<<<<< HEAD
        self.plotDict['cbarFormat'] = '%d'
=======
        if ('normVal' not in self.plotParams) and ('zp' not in self.plotParams):
            self.plotParams['cbarFormat'] = '%d'
>>>>>>> 5c983983
    def run(self, dataSlice, slicePoint=None):
        return len(dataSlice[self.colname]) 

class RobustRmsMetric(BaseMetric):
    """Use the inter-quartile range of the data to estimate the RMS.  Robust since this calculation
    does not include outliers in the distribution"""
    def run(self, dataSlice, slicePoint=None):
        iqr = np.percentile(dataSlice[self.colname],75)-np.percentile(dataSlice[self.colname],25)
        rms = iqr/1.349 #approximation
        return rms
    
class BinaryMetric(BaseMetric):
    """Return 1 if there is data. """
    def run(self, dataSlice, slicePoint=None):
        if dataSlice.size > 0:
            return 1
        else:
            return self.badval

class FracAboveMetric(BaseMetric):
    def __init__(self, col=None, cutoff=0.5, metricName=None, **kwargs):
        # Col could just get passed in bundle with kwargs, but by explicitly pulling it out
        #  first, we support use cases where class instantiated without explicit 'col='). 
        if metricName is None:
            metricName = 'FracAbove %.2f in %s' %(cutoff, col)
        super(FracAboveMetric, self).__init__(col, metricName=metricName, **kwargs)
        self.cutoff = cutoff
    def run(self, dataSlice, slicePoint=None):
        good = np.where(dataSlice[self.colname] >= self.cutoff)[0]
        fracAbove = np.size(good)/float(np.size(dataSlice[self.colname]))
        return fracAbove

class FracBelowMetric(BaseMetric):
    def __init__(self, col=None, cutoff=0.5, metricName=None, **kwargs):
        if metricName is None:
            metricName = 'FracBelow %.2f in %s' %(cutoff, col)
        super(FracBelowMetric, self).__init__(col, metricName=metricName, **kwargs)
        self.cutoff = cutoff
    def run(self, dataSlice, slicePoint=None):
        good = np.where(dataSlice[self.colname] <= self.cutoff)[0]
        fracBelow = np.size(good)/float(np.size(dataSlice[self.colname]))
        return fracBelow

class NoutliersNsigma(BaseMetric):
    """
    Calculate the # of visits less than nSigma below the median (nSigma<0) or
    more than nSigma above the median of 'col'.
    """
    def __init__(self, col=None, nSigma=3., metricName=None, **kwargs):
        self.col = col
        self.nSigma = nSigma
        if metricName is None:
            metricName = 'Noutliers %.1f in %s' %(self.nSigma, self.col)
<<<<<<< HEAD
        super(NoutliersNsigma, self).__init__(col=col, **kwargs)
        self.plotDict['cbarFormat'] = '%d'
=======
        super(NoutliersNsigma, self).__init__(col=col, metricName=metricName, **kwargs)
        self.plotParams['cbarFormat'] = '%d'
>>>>>>> 5c983983
    def run(self, dataSlice, slicePoint=None):
        med = np.median(dataSlice[self.colname])
        std = np.std(dataSlice[self.colname])
        boundary = med + self.nSigma*std
        # If nsigma is positive, look for outliers above median.
        if self.nSigma >=0:
            outsiders = np.where(dataSlice[self.colname] > boundary)
        # Else look for outliers below median. 
        else:
            outsiders = np.where(dataSlice[self.colname] < boundary)
        return len(dataSlice[self.colname][outsiders])<|MERGE_RESOLUTION|>--- conflicted
+++ resolved
@@ -55,12 +55,9 @@
     """Count the length of a simData column slice. """
     def __init__(self, col=None, **kwargs):
         super(CountMetric, self).__init__(col=col, **kwargs)
-<<<<<<< HEAD
-        self.plotDict['cbarFormat'] = '%d'
-=======
-        if ('normVal' not in self.plotParams) and ('zp' not in self.plotParams):
-            self.plotParams['cbarFormat'] = '%d'
->>>>>>> 5c983983
+        if ('normVal' not in self.plotDict) and ('zp' not in self.plotDict):
+            self.plotDict['cbarFormat'] = '%d'
+
     def run(self, dataSlice, slicePoint=None):
         return len(dataSlice[self.colname]) 
 
@@ -114,13 +111,9 @@
         self.nSigma = nSigma
         if metricName is None:
             metricName = 'Noutliers %.1f in %s' %(self.nSigma, self.col)
-<<<<<<< HEAD
-        super(NoutliersNsigma, self).__init__(col=col, **kwargs)
+        super(NoutliersNsigma, self).__init__(col=col, metricName=metricName, **kwargs)
         self.plotDict['cbarFormat'] = '%d'
-=======
-        super(NoutliersNsigma, self).__init__(col=col, metricName=metricName, **kwargs)
-        self.plotParams['cbarFormat'] = '%d'
->>>>>>> 5c983983
+
     def run(self, dataSlice, slicePoint=None):
         med = np.median(dataSlice[self.colname])
         std = np.std(dataSlice[self.colname])
