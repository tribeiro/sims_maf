# Class for HealpixSlicer (healpixel-based spatial slicer).
# User can select resolution using 'NSIDE'
# Requires healpy
# See more documentation on healpy here http://healpy.readthedocs.org/en/latest/tutorial.html
# Also requires numpy and pylab (for histogram and power spectrum plotting)

import numpy as np
import numpy.ma as ma
import warnings
import healpy as hp
import matplotlib.pyplot as plt
import matplotlib.cm as cm
from matplotlib import colors
from lsst.sims.maf.utils import percentileClipping
import warnings

from .baseSpatialSlicer import BaseSpatialSlicer
from .baseSlicer import BaseSlicer


class HealpixSlicer(BaseSpatialSlicer):
    """Healpix spatial slicer."""
    def __init__(self, nside=128, spatialkey1 ='fieldRA' , spatialkey2='fieldDec', verbose=True, 
                 useCache=True, radius=1.75, leafsize=100):
        """Instantiate and set up healpix slicer object."""
        super(HealpixSlicer, self).__init__(verbose=verbose,
                                            spatialkey1=spatialkey1, spatialkey2=spatialkey2,
                                            badval=hp.UNSEEN, radius=radius, leafsize=leafsize) 
        # Valid values of nside are powers of 2. 
        # nside=64 gives about 1 deg resolution
        # nside=256 gives about 13' resolution (~1 CCD)
        # nside=1024 gives about 3' resolution
        # Check validity of nside:
        if not(hp.isnsideok(nside)):
            raise ValueError('Valid values of nside are powers of 2.')
        self.nside = int(nside)
        self.pixArea = hp.nside2pixarea(self.nside)
        self.nslice = hp.nside2npix(self.nside)
        if self.verbose:
            print 'Healpix slicer using NSIDE=%d, '%(self.nside) + \
            'approximate resolution %f arcminutes'%(hp.nside2resol(self.nside,arcmin=True))
        # Set variables so slicer can be re-constructed
        self.slicer_init = {'nside':nside, 'spatialkey1':spatialkey1, 'spatialkey2':spatialkey2,
                            'radius':radius}
        if useCache:
            # useCache set the size of the cache for the memoize function in sliceMetric.
            binRes = hp.nside2resol(nside) # Pixel size in radians
            # Set the cache size to be ~2x the circumference
            self.cacheSize = int(np.round(4.*np.pi/binRes))
        # Set up slicePoint metadata.
        self.slicePoints['nside'] = nside
        self.slicePoints['sid'] = np.arange(self.nslice)
        self.slicePoints['ra'], self.slicePoints['dec'] = self._pix2radec(self.slicePoints['sid'])        

    def __eq__(self, otherSlicer):
        """Evaluate if two slicers are equivalent."""
        # If the two slicers are both healpix slicers, check nsides value. 
        if isinstance(otherSlicer, HealpixSlicer):
            return (otherSlicer.nside == self.nside)
        else:
            return False

    def _pix2radec(self, islice):
        """Given the pixel number / sliceID, return the RA/Dec of the pointing, in radians."""
        # Calculate RA/Dec in RADIANS of pixel in this healpix slicer.
        # Note that ipix could be an array, 
        # in which case RA/Dec values will be an array also. 
        lat, ra = hp.pix2ang(self.nside, islice)
        # Move dec to +/- 90 degrees
<<<<<<< HEAD
        dec = lat - np.pi/2.0
        # Flip ra from longitude to RA (increasing eastward rather than westward)
        ra = -lon % (np.pi*2)
=======
        dec = np.pi/2.0 - lat
>>>>>>> 3bd294a3
        return ra, dec  
    
    def plotSkyMap(self, metricValueIn, xlabel=None, title='',
                   logScale=False, cbarFormat='%.2f', cmap=cm.jet,
                   percentileClip=None, colorMin=None, colorMax=None,
                   plotMaskedValues=False, zp=None, normVal=None,
                   cbar_edge=True, label=None, **kwargs):
        """Plot the sky map of metricValue using healpy Mollweide plot.

        metricValue = metric values
        units = units for metric color-bar label
        title = title for plot
        cbarFormat = format for color bar numerals (i.e. '%.2g', etc) (default to matplotlib default)
        plotMaskedValues = ignored, here to be consistent with OpsimFieldSlicer."""
        # Generate a Mollweide full-sky plot.
        norm = None
        if logScale:
            norm = 'log'
        if cmap is None:
            cmap = cm.jet
        if type(cmap) == str:
            cmap = getattr(cm,cmap)
        # Make colormap compatible with healpy
        cmap = colors.LinearSegmentedColormap('cmap', cmap._segmentdata, cmap.N)
        cmap.set_over(cmap(1.0))
        cmap.set_under('w')
        cmap.set_bad('gray')
        if zp:
            metricValue = metricValueIn - zp
        elif normVal:
            metricValue = metricValueIn/normVal
        else:
            metricValue = metricValueIn

        if percentileClip:
            pcMin, pcMax = percentileClipping(metricValue.compressed(), percentile=percentileClip)
        if colorMin is None and percentileClip:
            colorMin = pcMin
        if colorMax is None and percentileClip:
            colorMax = pcMax
        if (colorMin is not None) or (colorMax is not None):
            clims = [colorMin, colorMax]
        else:
            clims = None

        # Make sure there is some range on the colorbar
        if clims is None:
            if metricValue.compressed().size > 0:
                clims=[metricValue.compressed().min(), metricValue.compressed().max()]
            else:
                clims = [-1,1]
            if clims[0] == clims[1]:
                clims[0] =  clims[0]-1
                clims[1] =  clims[1]+1        
                   
        hp.mollview(metricValue.filled(self.badval), title=title, cbar=False,
                    min=clims[0], max=clims[1], rot=(0,0,0), flip='astro',
                    cmap=cmap, norm=norm)        
        hp.graticule(dpar=20, dmer=20, verbose=False)
        # Add colorbar (not using healpy default colorbar because want more tickmarks).
        ax = plt.gca()
        im = ax.get_images()[0]
        # Add label.
        if label is not None:
            plt.figtext(0.8, 0.9, '%s' %label)
        # supress silly colorbar warnings
        with warnings.catch_warnings():
            warnings.simplefilter("ignore")
            cb = plt.colorbar(im, shrink=0.75, aspect=25, orientation='horizontal',
                              extend='both', extendrect=True, format=cbarFormat)
            cb.set_label(xlabel)
        # If outputing to PDF, this fixes the colorbar white stripes
        if cbar_edge:
            cb.solids.set_edgecolor("face")
        fig = plt.gcf()
        return fig.number

    def plotHistogram(self, metricValue, title=None, xlabel=None,
                      ylabel='Area (1000s of square degrees)',
                      fignum=None, label=None, addLegend=False, legendloc='upper left',
                      bins=None, binsize=None, cumulative=False, xMin=None, xMax=None,
                      logScale=False, flipXaxis=False,
                      scale=None, color='b', linestyle='-', **kwargs):
        """Histogram metricValue over the healpix bin points.

        If scale is None, sets 'scale' by the healpix area per slicepoint.
        title = the title for the plot (default None)
        xlabel = x axis label (default None)
        ylabel = y axis label (default 'Area (1000's of square degrees))**
        fignum = the figure number to use (default None - will generate new figure)
        label = the label to use for the figure legend (default None)
        addLegend = flag for whether or not to add a legend (default False)
        bins = bins for histogram (numpy array or # of bins)
        binsize = size of bins to use.  Will override "bins" if both are set.
        (default None, uses Freedman-Diaconis rule to set binsize)
        cumulative = make histogram cumulative (default False)
        xMin/Max = histogram range (default None, set by matplotlib hist)
        logScale = use log for y axis (default False)
        flipXaxis = flip the x axis (i.e. for magnitudes) (default False)."""
        # Simply overrides scale of base plotHistogram.
        if ylabel is None:
            ylabel = 'Area (1000s of square degrees)'
        if scale is None:
            scale = (hp.nside2pixarea(self.nside, degrees=True)  / 1000.0)
        fignum = super(HealpixSlicer, self).plotHistogram(metricValue, xlabel=xlabel, ylabel=ylabel,
                                                          title=title, fignum=fignum, 
                                                          label=label, 
                                                          addLegend=addLegend, legendloc=legendloc,
                                                          bins=bins, binsize=binsize, cumulative=cumulative,
                                                          xMin=xMin, xMax=xMax, logScale=logScale,
                                                          flipXaxis=flipXaxis,
                                                          scale=scale, color=color,
                                                          linestyle=linestyle,**kwargs)
        return fignum

    def plotPowerSpectrum(self, metricValue, title=None, fignum=None, maxl=500., 
                          label=None, addLegend=False, removeDipole=True, verbose=False, **kwargs):
        """Generate and plot the power spectrum of metricValue.

        maxl = maximum ell value to plot (default 500 .. to plot all l, set to value > 3500)
        title = plot Title (default None)
        fignum = figure number (default None and create new plot)
        label = label to add in figure legend (default None)
        addLegend = flag to add legend (default False).
        removeDipole = remove dipole when calculating power spectrum (default True)
        (monopole removed automatically.)
        """
        if fignum:
            fig = plt.figure(fignum)
        else:
            fig = plt.figure()
        # If the mask is True everywhere (no data), just plot zeros
        if False not in metricValue.mask:
            return None
        else:        
            if removeDipole:
                cl = hp.anafast(hp.remove_dipole(metricValue.filled(self.badval), verbose=verbose))
            else:
                cl = hp.anafast(metricValue.filled(self.badval))
        l = np.arange(np.size(cl))
        # Plot the results.
        if removeDipole:
            condition = ((l < maxl) & (l > 1))
        else:
            condition = (l < maxl)
        plt.plot(l[condition], cl[condition]*l[condition]*(l[condition]+1), label=label)
        if cl[condition].max() > 0:
            plt.yscale('log')
        plt.xlabel(r'$l$')
        plt.ylabel(r'$l(l+1)C_l$')
        if addLegend:
            plt.legend(loc='upper right', fancybox=True, prop={'size':'smaller'})
        if title!=None:
            plt.title(title)
        # Return figure number (so we can reuse/add onto/save this figure if desired). 
        return fig.number

<|MERGE_RESOLUTION|>--- conflicted
+++ resolved
@@ -67,13 +67,7 @@
         # in which case RA/Dec values will be an array also. 
         lat, ra = hp.pix2ang(self.nside, islice)
         # Move dec to +/- 90 degrees
-<<<<<<< HEAD
-        dec = lat - np.pi/2.0
-        # Flip ra from longitude to RA (increasing eastward rather than westward)
-        ra = -lon % (np.pi*2)
-=======
         dec = np.pi/2.0 - lat
->>>>>>> 3bd294a3
         return ra, dec  
     
     def plotSkyMap(self, metricValueIn, xlabel=None, title='',
