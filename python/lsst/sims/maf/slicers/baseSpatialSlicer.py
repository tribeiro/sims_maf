# The base class for all spatial slicers.
# Slicers are 'data slicers' at heart; spatial slicers slice data by RA/Dec and 
#  return the relevant indices in the simData to the metric. 
# The primary things added here are the methods to slice the data (for any spatial slicer)
#  as this uses a KD-tree built on spatial (RA/Dec type) indexes. 

import numpy as np
import matplotlib.cm as cm
import matplotlib.pyplot as plt
from matplotlib.patches import Ellipse   
from matplotlib.ticker import FuncFormatter
from functools import wraps
import warnings
from lsst.sims.maf.utils.percentileClip import percentileClip as pc
from lsst.sims.maf.utils import optimalBins

try:
    # Try cKDTree first, as it's supposed to be faster.
    from scipy.spatial import cKDTree as kdtree
    #current stack scipy has a bad version of cKDTree.  
    if not hasattr(kdtree,'query_ball_point'): 
        from scipy.spatial import KDTree as kdtree
except:
    # But older scipy may not have cKDTree.
    from scipy.spatial import KDTree as kdtree

from .baseSlicer import BaseSlicer

class BaseSpatialSlicer(BaseSlicer):
    """Base slicer object, with added slicing functions for spatial slicer."""
    def __init__(self, verbose=True, spatialkey1='fieldRA', spatialkey2='fieldDec', 
                 badval=-666, leafsize=100, radius=1.8):
        """Instantiate the base spatial slicer object.
        spatialkey1 = ra, spatialkey2 = dec, typically: but must match order in binpoint.
        'leafsize' is the number of RA/Dec pointings in each leaf node of KDtree
        'radius' (in degrees) is distance at which matches between
        the simData KDtree 
        and binpoint RA/Dec values will be produced."""
        super(BaseSpatialSlicer, self).__init__(verbose=verbose, badval=badval)
        self.spatialkey1 = spatialkey1
        self.spatialkey2 = spatialkey2
        self.columnsNeeded = [spatialkey1, spatialkey2]
        self.slicer_init={'spatialkey1':spatialkey1, 'spatialkey2':spatialkey2,
                          'leafsize':leafsize, 'radius':radius, 'badval':badval}
        self.bins=np.array([0.])
        self.radius = radius
        self.leafsize=leafsize

    def setupSlicer(self, simData):
        """Use simData['spatialkey1'] and simData['spatialkey2']
<<<<<<< HEAD
        (in radians) to set up KDTree. """
=======
        (in radians) to set up KDTree.

        spatialkey1 = ra, spatialkey2 = dec, typically: but must match order in slicepoint.
        'leafsize' is the number of RA/Dec pointings in each leaf node of KDtree
        'radius' (in degrees) is distance at which matches between
        the simData KDtree 
        and slicepoint RA/Dec values will be produced."""
>>>>>>> 459143f3
        self._buildTree(simData[self.spatialkey1], simData[self.spatialkey2], self.leafsize)
        self._setRad(self.radius)
        
    def _sliceSimData(slicepoint):
        """Return indexes for relevant opsim data at slicepoint
        (slicepoint=spatialkey1/spatialkey2 value .. usually ra/dec)."""
        binx, biny, binz = self._treexyz(slicepoint[0], slicepoint[1])
        # Query against tree.
        indices = self.opsimtree.query_ball_point((binx, biny, binz), self.rad)
        return {'idxs':indices, 'slicePoint':{'pid':slicepoint}}
        
    


    def _treexyz(self, ra, dec):
        """Calculate x/y/z values for ra/dec points, ra/dec in radians."""
        # Note ra/dec can be arrays.
        x = np.cos(dec) * np.cos(ra)
        y = np.cos(dec) * np.sin(ra)
        z = np.sin(dec)
        return x, y, z
    
    def _buildTree(self, simDataRa, simDataDec, 
                  leafsize=100):
        """Build KD tree on simDataRA/Dec and set radius (via setRad) for matching.

        simDataRA, simDataDec = RA and Dec values (in radians).
        leafsize = the number of Ra/Dec pointings in each leaf node."""
        if np.any(np.abs(simDataRa) > np.pi*2.0) or np.any(np.abs(simDataDec) > np.pi*2.0):
            raise ValueError('Expecting RA and Dec values to be in radians.')
        x, y, z = self._treexyz(simDataRa, simDataDec)
        data = zip(x,y,z)
        if np.size(data) > 0:
            self.opsimtree = kdtree(data, leafsize=leafsize)
        else:
            raise ValueError('SimDataRA and Dec should have length greater than 0.')

    def _setRad(self, radius=1.8):
        """Set radius (in degrees) for kdtree search.
        
        kdtree queries will return pointings within rad."""        
        x0, y0, z0 = (1, 0, 0)
        x1, y1, z1 = self._treexyz(np.radians(radius), 0)
        self.rad = np.sqrt((x1-x0)**2+(y1-y0)**2+(z1-z0)**2)
    
    def sliceSimDataMultiBinpoint(self, slicepoints):
        """Return indexes for opsim data at multiple slicepoints (rarely used). """
        binx, biny, binz=self._treexyz(slicepoints[1], slicepoints[2])
        indices = self.opsimtree.query_ball_point(zip(binx, biny, binz), self.rad)
        return indices

        
    ## Plot histogram (base spatial slicer method).
    def plotHistogram(self, metricValueIn, title=None, xlabel=None, ylabel=None,
                      fignum=None, label=None, addLegend=False, legendloc='upper left',
                      bins=None, cumulative=False, histMin=None, histMax=None,ylog='auto', flipXaxis=False,
                      scale=1.0, yaxisformat='%.3f', color='b',
                      zp=None, normVal=None, units='', _units=None, percentileClip=None, **kwargs):
        """Plot a histogram of metricValue, labelled by metricLabel.

        title = the title for the plot (default None)
        fignum = the figure number to use (default None - will generate new figure)
        label = the label to use in the figure legend (default None)
        addLegend = flag for whether or not to add a legend (default False)
        legendloc = location for legend (default 'upper left')
        bins = bins for histogram (numpy array or # of bins) (default None, uses Freedman-Diaconis rule to set binsize)
        cumulative = make histogram cumulative (default False)
        histMin/Max = histogram range (default None, set by matplotlib hist)
        flipXaxis = flip the x axis (i.e. for magnitudes) (default False)
        scale = scale y axis by 'scale' (i.e. to translate to area)
        zp = zeropoing to subtract off metricVals
        normVal = normalization value to divide metric values by (overrides zp)"""
        plottype = 'hist'
        if bins is None:
            bins = optimalBins(metricValueIn)
        # Histogram metricValues. 
        fig = plt.figure(fignum)
        if not xlabel:
            xlabel = units
        if zp:
            metricValue = metricValueIn.compressed() - zp
        elif normVal:
            metricValue = metricValueIn.compressed()/normVal
        else:
            metricValue = metricValueIn.compressed()
        # Need to only use 'good' values in histogram,
        # but metricValue is masked array (so bad values masked when calculating max/min).
        if histMin is None and histMax is None:
            if percentileClip:
                plotMin, plotMax = pc(metricValue, percentile=percentileClip)
                histRange = [plotMin, plotMax]
            else:
                histRange = None
        else:
            histRange=[histMin, histMax]
        # See if should use log scale.
        if ylog == 'auto':
            if (np.log10(np.max(histRange)-np.min(histRange)) > 3 ) & (np.min(histRange) > 0):
                ylog = True
            else:
                ylog = False
        # Plot histograms.
        # Add a test to see if data falls within histogram range.. because otherwise histogram will fail.
        if histRange is not None:
            if (histRange[0] is None) and (histRange[1] is not None):
                condition = (metricValue <= histRange[1])
            elif (histRange[1] is None) and (histRange[0] is not None):
                condition = (metricValue >= histRange[0])
            else:
                condition = ((metricValue >= histRange[0]) & (metricValue <= histRange[1]))
            plotValue = metricValue[condition]
        else:
            plotValue = metricValue
        if plotValue.size == 0:
            warnings.warn('Could not plot metric data: none fall within histRange %.2f %.2f' %(histRange[0],
                                                                                               histRange[1]))
            return None
        else:            
            n, b, p = plt.hist(plotValue, bins=bins, histtype='step', log=ylog,
                               cumulative=cumulative, range=histRange, label=label, color=color)
        # Option to use 'scale' to turn y axis into area or other value.
        def mjrFormatter(y,  pos):        
            return yaxisformat % (y * scale)
        ax = plt.gca()
        ax.yaxis.set_major_formatter(FuncFormatter(mjrFormatter))
        # There is a bug in histype='step' that can screw up the ylim.  Comes up when running allSlicer.Cfg.py
        if plt.axis()[2] == max(n):
            plt.ylim([n.min(),n.max()]) 
        if xlabel != None:
            plt.xlabel(xlabel)
        if ylabel != None:
            plt.ylabel(ylabel)
        if flipXaxis:
            # Might be useful for magnitude scales.
            x0, x1 = plt.xlim()
            plt.xlim(x1, x0)
        if addLegend:
            plt.legend(fancybox=True, prop={'size':'smaller'}, loc=legendloc)
        if title!=None:
            plt.title(title)
        # Return figure number (so we can reuse this if desired).         
        return fig.number
            
    ### Generate sky map (base spatial slicer methods, using ellipses for each RA/Dec value)
    ### a healpix slicer will not have self.ra / self.dec functions, but plotSkyMap is overriden.
    
    def _plot_tissot_ellipse(self, lon, lat, radius, ax=None, **kwargs):
        """Plot Tissot Ellipse/Tissot Indicatrix
        
        Parameters
        ----------
        lon : float or array_like
        longitude-like of ellipse centers (radians)
        lat : float or array_like
        latitude-like of ellipse centers (radians)
        radius : float or array_like
        radius of ellipses (radians)
        ax : Axes object (optional)
        matplotlib axes instance on which to draw ellipses.
        
        Other Parameters
        ----------------
        other keyword arguments will be passed to matplotlib.patches.Ellipse.

        # The code in this method adapted from astroML, which is BSD-licensed. 
        # See http://github.com/astroML/astroML for details.
        """
        # Code adapted from astroML, which is BSD-licensed. 
        # See http://github.com/astroML/astroML for details.
        ellipses = []
        if ax is None:
            ax = plt.gca()            
        for l, b, diam in np.broadcast(lon, lat, radius*2.0):
            el = Ellipse((l, b), diam / np.cos(b), diam)
            ellipses.append(el)
        return ellipses

    def _plot_ecliptic(self, ax=None):
        """Plot a red line at location of ecliptic"""
        if ax is None:
            ax = plt.gca()
        ecinc = 23.439291*(np.pi/180.0)
        x_ec = np.arange(0, np.pi*2., (np.pi*2./360))
        ra = x_ec - np.pi
        y_ec = np.sin(x_ec) * ecinc
        plt.plot(ra, y_ec, 'r-')        
        
    def plotSkyMap(self, metricValueIn, title=None, projection='aitoff', radius=1.75/180.*np.pi,
                   ylog='auto', cbarFormat=None, cmap=cm.jet, fignum=None, units='',
                   plotMaskedValues=False, zp=None, normVal=None,
                   plotMin=None, plotMax=None, percentileClip=None,  **kwargs):
        """Plot the sky map of metricValue."""
        plottype = 'sky'
        from matplotlib.collections import PatchCollection
        from matplotlib import colors
        if fignum is None:
            fig = plt.figure()
        if zp or normVal:
            if zp:
                metricValue = metricValueIn - zp
            if normVal:
                metricValue = metricValueIn/normVal
        else:
            metricValue = metricValueIn
        # other projections available include 
        # ['aitoff', 'hammer', 'lambert', 'mollweide', 'polar', 'rectilinear']
        ax = plt.subplot(111,projection=projection)
        # Only include points that are not masked
        if plotMaskedValues:
            goodPts = np.arange(metricValue.size)
        else:
            goodPts = np.where(metricValue.mask == False)[0]
        # Add points for RA/Dec locations
        lon = -(self.bins['ra'][goodPts] - np.pi) % (np.pi*2) - np.pi
        ellipses = self._plot_tissot_ellipse(lon, self.bins['dec'][goodPts], radius, ax=ax)
        if ylog == 'auto':
            if (np.log10(np.max(metricValue[goodPts])-np.min(metricValue[goodPts])) > 3 ) & (np.min(metricValue[goodPts]) > 0):
                ylog = True
            else:
                ylog = False
        if ylog:
            norml = colors.LogNorm()
            p = PatchCollection(ellipses, cmap=cmap, alpha=1, linewidth=0, edgecolor=None,
                                norm=norml)
        else:
            p = PatchCollection(ellipses, cmap=cmap, alpha=1, linewidth=0, edgecolor=None)
        p.set_array(metricValue.filled(self.badval)[goodPts])
        ax.add_collection(p)
        # Add ecliptic
        self._plot_ecliptic(ax=ax)
        ax.grid(True)
        ax.xaxis.set_ticklabels([])
        # Add color bar (with optional setting of limits)
        if percentileClip:
            pcMin, pcMax = pc(metricValue.compressed(), percentile=percentileClip)
        if plotMin is None and percentileClip:
            plotMin = pcMin
        if plotMax is None and percentileClip:
            plotMax = pcMax
        # Combine to make clims:
        if (plotMin is not None) and (plotMax is not None):
            clims = [plotMin, plotMax]
            p.set_clim(clims)
        cb = plt.colorbar(p, aspect=25, extend='both', orientation='horizontal', format=cbarFormat)
        cb.set_label(units)
        if title != None:
            plt.text(0.5, 1.09, title, horizontalalignment='center', transform=ax.transAxes)
        return fig.number<|MERGE_RESOLUTION|>--- conflicted
+++ resolved
@@ -48,17 +48,12 @@
 
     def setupSlicer(self, simData):
         """Use simData['spatialkey1'] and simData['spatialkey2']
-<<<<<<< HEAD
-        (in radians) to set up KDTree. """
-=======
         (in radians) to set up KDTree.
-
         spatialkey1 = ra, spatialkey2 = dec, typically: but must match order in slicepoint.
         'leafsize' is the number of RA/Dec pointings in each leaf node of KDtree
         'radius' (in degrees) is distance at which matches between
         the simData KDtree 
         and slicepoint RA/Dec values will be produced."""
->>>>>>> 459143f3
         self._buildTree(simData[self.spatialkey1], simData[self.spatialkey2], self.leafsize)
         self._setRad(self.radius)
         
