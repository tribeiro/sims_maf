--- conflicted
+++ resolved
@@ -119,17 +119,6 @@
                     result = np.all(otherSlicer.slicePoints['bins'] == self.slicePoints['bins'])
                 # However, even before we 'setup' the slicer with data, the slicers could be equivalent.
                 else:
-<<<<<<< HEAD
-                    if (self.bins is not None) & (otherSlicer.bins is not None): # if these are not None
-                        match = np.all(self.bins == otherSlicer.bins)
-                    elif (self.binsize is not None) & (self.binMin is not None)& (self.binMax is not None)&\
-                         (otherSlicer.binsize is not None) & (otherSlicer.binMin is not None)&\
-                         (otherSlicer.binMax is not None):
-                        if (self.binsize == otherSlicer.binsize) &\
-                          (self.binMin == otherSlicer.binMin) & (self.binMax == otherSlicer.binMax):
-                            match = True
-        return match
-=======
                     if (self.bins is not None) and (otherSlicer.bins is not None):
                         result = np.all(self.bins == otherSlicer.bins)
                     elif ((self.binsize is not None) and (self.binMin is not None) & (self.binMax is not None) and
@@ -138,5 +127,4 @@
                               (self.binMin == otherSlicer.binMin) and
                               (self.binMax == otherSlicer.binMax)):
                               result = True
-        return result
->>>>>>> 2c26444a
+        return result