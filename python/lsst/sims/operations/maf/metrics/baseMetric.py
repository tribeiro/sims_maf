# Base class for metrics - defines methods which must be implemented.
# If a metric calculates a vector or list at each gridpoint, then there
#  should be additional 'reduce_*' functions defined, to convert the vector
#  into scalar (and thus plottable) values at each gridpoint.
# The philosophy behind keeping the vector instead of the scalar at each gridpoint
#  is that these vectors may be expensive to compute; by keeping/writing the full
#  vector we permit multiple 'reduce' functions to be executed on the same data.
import numpy


# ClassRegistry adds some extras to a normal dictionary.
class ClassRegistry(dict):
    @staticmethod
    def makeColArr(cols):
        #Promote scalar to array.  Solution from:
        #http://stackoverflow.com/questions/12653120/how-can-i-make-a-numpy-function-that-accepts-a-numpy-array-an-iterable-or-a-sc
        return numpy.array(cols, copy=False, ndmin=1)

    # Contents of the dictionary look like {metricClassName: 'set' of [simData columns]}
    def __str__(self):
        # Print the contents of the registry nicely.
        retstr = "----------------------------\n"
        retstr += "Registry Contents\n"
        for k in self:
            retstr += "%s: %s\n"%(k, ",".join([str(el) for el in self[k]]))
        retstr += "-----------------------------\n"
        return retstr
    def __setitem__(self, i, y):
        if not hasattr(y, '__iter__'):
            raise TypeError("Can only contain iterable types")
        super(ClassRegistry, self).__setitem__(i,y)
    def uniqueCols(self):
        colset = set()
        for k in self.keys():
            for col in self[k]:
                colset.add(col)
        return colset
        

class BaseMetric(object):
    """Base class for the metrics."""
    # Add ClassRegistry to keep track of columns needed for metrics. 
    classRegistry = ClassRegistry()

    
    def __init__(self, cols, metricName, *args, **kwargs):
        """Instantiate metric. """
        self.colNameList = ClassRegistry.makeColArr(cols)
        # Register the columns in the classRegistry.
        self.registerCols(self.colNameList)
        # Save a name for the metric + the data it's working on, so we
        #  can identify this later.
        if metricName:
            self.name = metricName
<<<<<<< HEAD
        else: # Construct our own name.
            if hasattr(cols, '__iter__'):
                self.name = self.__class__.__name__.rstrip('Metric') + '_' + cols[0]
            else:
                self.name = self.__class__.__name__.rstrip('Metric') + '_' + cols
        # Set size of metric return value (scalar = 1, vector = X, variableList= None)
        self.metricLen = 1
        return
=======
        else:
            # Else construct our own name from the class name and the data columns.
            self.name = self.__class__.__name__.rstrip('Metric') + '_' + self.colNameList[0]
>>>>>>> cc227386

    def registerCols(self, cols):
        """Add cols to the column registry. """
        # Set myName to be name of the metric class.
        myName = self.__class__.__name__
        if myName not in self.classRegistry:
            #Add a set to the registry if the key doesn't exist.
            self.classRegistry[myName] = set()
        # Add the columns to the registry.
        for col in cols:
            self.classRegistry[myName].add(col)

    def validateData(self, simData):
        """Check that simData has necessary columns for this particular metric."""
        ## Note that we can also use the class registry to find the list of all columns.
        for col in self.colNameList:
            try:
                simData[col]
            except KeyError:
                raise KeyError('Could not find data column for metric: %s' %(col))
    
    def run(self, dataSlice):
<<<<<<< HEAD
        raise NotImplementedError('Please implement your metric calculation.')

    def reduce(self, reduce_function):
        raise NotImplementedError()
    
=======
        raise NotImplementedError('Please implement your metric calculation.')
>>>>>>> cc227386
<|MERGE_RESOLUTION|>--- conflicted
+++ resolved
@@ -6,7 +6,6 @@
 #  is that these vectors may be expensive to compute; by keeping/writing the full
 #  vector we permit multiple 'reduce' functions to be executed on the same data.
 import numpy
-
 
 # ClassRegistry adds some extras to a normal dictionary.
 class ClassRegistry(dict):
@@ -50,22 +49,12 @@
         self.registerCols(self.colNameList)
         # Save a name for the metric + the data it's working on, so we
         #  can identify this later.
+        # If passed the value:
         if metricName:
             self.name = metricName
-<<<<<<< HEAD
-        else: # Construct our own name.
-            if hasattr(cols, '__iter__'):
-                self.name = self.__class__.__name__.rstrip('Metric') + '_' + cols[0]
-            else:
-                self.name = self.__class__.__name__.rstrip('Metric') + '_' + cols
-        # Set size of metric return value (scalar = 1, vector = X, variableList= None)
-        self.metricLen = 1
-        return
-=======
         else:
             # Else construct our own name from the class name and the data columns.
             self.name = self.__class__.__name__.rstrip('Metric') + '_' + self.colNameList[0]
->>>>>>> cc227386
 
     def registerCols(self, cols):
         """Add cols to the column registry. """
@@ -88,12 +77,4 @@
                 raise KeyError('Could not find data column for metric: %s' %(col))
     
     def run(self, dataSlice):
-<<<<<<< HEAD
-        raise NotImplementedError('Please implement your metric calculation.')
-
-    def reduce(self, reduce_function):
-        raise NotImplementedError()
-    
-=======
-        raise NotImplementedError('Please implement your metric calculation.')
->>>>>>> cc227386
+        raise NotImplementedError('Please implement your metric calculation.')