# nd Binner slices data on N columns in simData

import numpy as np
from .baseBinner import BaseBinner
import pyfits as pyf

class NDBinner(BaseBinner):
    """Nd binner (N dimensions)"""
    def __init__(self, verbose=True):  
        """Instantiate object."""
        super(NDBinner, self).__init__(verbose=verbose)
        self.binnertype = 'ND'
    
    def setupBinner(self, simData, sliceDataColNames, binsList=None, nbinsList=100):
        """Set up bins.

        sliceDataColList is a list of the columns for slicing data. 
        binsList can be a list of numpy arrays with the respective binpoints for sliceDataColList,
        or can be left 'None' (default) in which case nbinsList will be used together with data 
        min/max values to set bins. """
<<<<<<< HEAD
        self.nD = len(sliceDataColNames)
        self.sliceDataColNames = sliceDataColNames
        self.sliceDataCols = []
        for colname in self.sliceDataColNames:
            self.sliceDataCols.append(simData[colname])
=======
        self.nD = len(sliceDataColList)
        self.sliceDataCols = sliceDataColList
>>>>>>> 3e78dc5c
        if binsList != None:
            # User set the bins themselves.
            if len(binsList) != self.nD:
                raise Exception('binsList must be same length as sliceDataColNames')
            self.bins = binsList
        else:
            # We should set the bins.
            if isinstance(nbinsList, list):
                if len(nbinsList) != self.nD:
                    raise Exception('nbinsList must be same length as sliceDataColList if providing a list')
            else: # have a number of bins, but it's just a single number to be applied to all cols
                nbinsList = [nbinsList for i in range(self.nD)]
            self.bins = [ [] for i in range(self.nD)]
            for i in range(self.nD):
                binsize = (self.sliceDataCols[i].max() - self.sliceDataCols[i].min()) \
                    / float(nbinsList[i])
                self.bins[i] = np.arange(self.sliceDataCols[i].min(), 
                                         self.sliceDataCols[i].max() + binsize,
                                         binsize, 'float')
        _setupAllbins()

    def _setupAllbins(self):
        self.allbins = []
        for i in range(self.nD):
            self.allbins.append(np.meshgrid(*self.bins)[i].flatten())
        self.nbins = np.array(map(len, self.bins)).prod()
        return
    
    def __iter__(self):
        """Iterate over the binpoints."""
        self.ipix = 0
        return self

    def next(self):
        """Return the binvalues at this binpoint."""
        ### This is not correctly implemented yet (binpoints not being properly defined)
        if self.ipix >= self.nbins-1:
            raise StopIteration
        binlo = np.zeros(self.nD, 'float')
        binhi = np.zeros(self.nD, 'float')
        for i in range(self.nD):
            binlo[i] = self.allbins[i][self.ipix]
            binhi[i] = self.allbins[i][self.ipix+1]
        self.ipix += 1
        return (binlo, binhi)

    def __getitem__(self, ipix):
        binlo = np.zeros(self.nD, 'float')
        binhi = np.zeros(self.nD, 'float')
        for i in range(self.nD):
            binlo[i] = self.allbins[i][ipix]
            binhi[i] = self.allbins[i][ipix+1]
        return (binlo, binhi)
    
    def __eq__(self, otherBinner):
        """Evaluate if grids are equivalent."""
        if isinstance(otherBinner, NDBinner):
            if otherBinner.nD != self.nD:
                return False
            for i in range(self.nD):
                if np.all(otherBinner.bins[i] != self.bins[i]):
                    return False                
            return True
        else:
            return False
            
    def sliceSimData(self, binpoint):
        """Slice simData to return relevant indexes for binpoint."""
        condition = True
        for i in range(self.nD):
            condition = (condition & (self.simDataCols[i] >= binpoint[0][i])
                         & (self.simDataCols[i] < binpoint[1][i]))
        return condition

    def writeMetricData(self, outfilename, metricValues,
                        comment='', metricName='',
                        simDataName='', metadata='', 
                        int_badval=-666, badval=-666., dt=np.dtype('float64')):
        """Write metric data and bin data in a fits file """

        header_dict = dict(comment=comment, metricName=metricName, simDataName=simDataName,
                           metadata=metadata, binnertype=self.binnertype,
                           dt=dt.name, badval=badval, int_badval=int_badval, nD=self.nD)
        base = BaseBinner()
        base.writeMetricDataGeneric(outfilename=outfilename,
                        metricValues=metricValues,
                        comment=comment, metricName=metricName,
                        simDataName=simDataName, metadata=metadata, 
                        int_badval=int_badval, badval=badval, dt=dt)
        hdulist = pyf.open(outfilename, mode='update')
        for key in header_dict.keys():
            hdulist[0].header[key] = header_dict[key]
        hdulist.close()
        #now to append the bins
        hdulist = pyf.open(outfilename,mode='append')
        binHDU = pyf.PrimaryHDU(data=self.bins)
        hdulist.append(binHDU)
        hdulist.flush()
        hdulist.close()
        return outfilename

    def readMetricData(self, infilename):
        """Read metric values back in and restore the binner"""

        #restore the bins first
        hdulist = pyf.open(infilename)
        if hdulist[0].header['binnertype'] != self.binnertype:
             raise Exception('Binnertypes do not match.')
        
        self.bins = hdulist[1].data.copy()
        
        base = BaseBinner()
        metricValues, header = base.readMetricDataGeneric(infilename)
        
        binner = NDBinner()
        binner.bins = self.bins
        binner.badval = header['badval'.upper()]
        binner.int_badval = header['int_badval']
        binner.nD = header['ND']
        _setupAllbins()
        
        return metricValues, binner, header
<|MERGE_RESOLUTION|>--- conflicted
+++ resolved
@@ -18,16 +18,11 @@
         binsList can be a list of numpy arrays with the respective binpoints for sliceDataColList,
         or can be left 'None' (default) in which case nbinsList will be used together with data 
         min/max values to set bins. """
-<<<<<<< HEAD
         self.nD = len(sliceDataColNames)
         self.sliceDataColNames = sliceDataColNames
         self.sliceDataCols = []
         for colname in self.sliceDataColNames:
             self.sliceDataCols.append(simData[colname])
-=======
-        self.nD = len(sliceDataColList)
-        self.sliceDataCols = sliceDataColList
->>>>>>> 3e78dc5c
         if binsList != None:
             # User set the bins themselves.
             if len(binsList) != self.nD:
