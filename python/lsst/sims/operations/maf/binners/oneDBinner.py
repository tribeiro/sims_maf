# oneDBinner - slices based on values in one data column in simData.

import numpy as np
import matplotlib.pyplot as plt
import pyfits as pyf

from .baseBinner import BaseBinner

class OneDBinner(BaseBinner):
    """oneD Binner."""
    def __init__(self,  verbose=True):
        """Instantiate. """
        super(OneDBinner, self).__init__(verbose=verbose)
        self.binnertype = 'ONED'

    def setupBinner(self, simData, sliceDataColName, bins=None, nbins=100):
        """Set up bins in binner.        

        'bins' can be a numpy array with the binpoints for sliceDataCol 
        or can be left 'None' in which case nbins will be used together with data min/max values
        to slice data in 'sliceDataCol'. """
        self.sliceDataColName = sliceDataColName
        sliceDataCol = simData[self.sliceDataColName]
        if bins == None:
            binsize = (sliceDataCol.max() - sliceDataCol.min()) / float(nbins)
<<<<<<< HEAD
            bins = np.arange(sliceDataCol.min(), sliceDataCol.max() + binsize, 
                             binsize, 'float') 
        self.bins = np.sort(bins)
        self.nbins = len(self.bins)
        # Set up data slicing.
        self.simIdxs = np.argsort(simData[self.sliceDataColName])
        simFieldsSorted = np.sort(simData[self.sliceDataColName])
        self.left = np.searchsorted(simFieldsSorted, self.bins, 'left')
        self.left = np.concatenate((self.left, np.array([len(self.simIdxs),])))
=======
            bins = np.arange(sliceDataCol.min(), sliceDataCol.max() + binsize, binsize, 'float') 
        self.bins = bins
        self.nbins = len(self.bins)
>>>>>>> 3e78dc5c

    def __iter__(self):
        self.ipix = 0
        return self

    def next(self):
        """Return the binvalues for this binpoint."""
        if self.ipix >= self.nbins:
            raise StopIteration
        binlo = self.bins[self.ipix]
        self.ipix += 1
        return binlo

    def __getitem__(self, ipix):
        binlo = self.bins[ipix]
        return binlo
    
    def __eq__(self, otherBinner):
        """Evaluate if binners are equivalent."""
        if isinstance(otherBinner, OneDBinner):
            return np.all(otherBinner.bins == self.bins)
        else:
            return False
            
    def sliceSimData(self, binpoint):
        """Slice simData on oneD sliceDataCol, to return relevant indexes for binpoint."""
        i = (np.where(binpoint == self.bins))[0]
        return self.simIdxs[self.left[i]:self.left[i+1]]

    def plotBinnedData(self, metricValues, metricLabel, title=None, fignum=None,
                       legendLabel=None, addLegend=False, legendloc='upper left', 
                       filled=False, alpha=0.5):
        """Plot a set of oneD binned metric data.

        metricValues = the values to be plotted at each bin
        metricLabel = metric label (label for x axis)
        title = title for the plot (default None)
        fignum = the figure number to use (default None - will generate new figure)
        legendLabel = the label to use for the figure legend (default None)
        addLegend = flag for whether or not to add a legend (default False)
        legendloc = location for legend (default 'upper left')
        filled = flag to plot histogram as filled bars or lines (default False = lines)
        alpha = alpha value for plot bins if filled (default 0.5). """
        # Plot the histogrammed data.
        fig = plt.figure(fignum)
        left = self.bins[:-1]
        width = np.diff(self.bins)
        if filled:
            plt.bar(left, metricValues[:-1], width, label=legendLabel, linewidth=0, alpha=alpha)
        else:
            x = np.ravel(zip(left, left+width))
            y = np.ravel(zip(metricValues[:-1], metricValues[:-1]))
            plt.plot(x, y, label=legendLabel)
        plt.ylabel(metricLabel)
        plt.xlabel(self.sliceDataColName)
        if addLegend:
            plt.legend(fancybox=True, prop={'size':'smaller'}, loc=legendloc, numpoints=1)
        if title!=None:
            plt.title(title)
        return fig.number

    def writeMetricData(self, outfilename, metricValues,
                        comment='', metricName='',
                        simDataName='', metadata='', 
                        int_badval=-666, badval=-666., dt=np.dtype('float64')):
        """Write metric data and bin data in a fits file """

        header_dict = dict(comment=comment, metricName=metricName, simDataName=simDataName,
                           metadata=metadata, binnertype=self.binnertype,
                           dt=dt.name, badval=badval, int_badval=int_badval)
        base=BaseBinner()
        base.writeMetricDataGeneric(outfilename=outfilename,
                        metricValues=metricValues,
                        comment=comment, metricName=metricName,
                        simDataName=simDataName, metadata=metadata, 
                        int_badval=int_badval, badval=badval, dt=dt)
        #update the header
        hdulist = pyf.open(outfilename, mode='update')
        for key in header_dict.keys():
            hdulist[0].header[key] = header_dict[key]
        hdulist.close()

        #append the bins
        hdulist = pyf.open(outfilename, mode='append')
        binHDU = pyf.PrimaryHDU(data=self.bins)
        hdulist.append(binHDU)
        hdulist.flush()
        hdulist.close()
        
        return outfilename

    def readMetricData(self, infilename):
        """Read metric values back in and restore the binner"""

        #restore the bins first
        hdulist = pyf.open(infilename)
        if hdulist[0].header['binnertype'] != self.binnertype:
             raise Exception('Binnertypes do not match.')
        
        bins = hdulist[1].data.copy()
        
        base = BaseBinner()
        metricValues, header = base.readMetricDataGeneric(infilename)
        
        binner = OneDBinner()
        binner.bins = bins
        binner.nbins = len(self.bins)
        binner.badval = header['badval'.upper()]
        binner.int_badval = header['int_badval']
                
        return metricValues, binner, header<|MERGE_RESOLUTION|>--- conflicted
+++ resolved
@@ -23,7 +23,6 @@
         sliceDataCol = simData[self.sliceDataColName]
         if bins == None:
             binsize = (sliceDataCol.max() - sliceDataCol.min()) / float(nbins)
-<<<<<<< HEAD
             bins = np.arange(sliceDataCol.min(), sliceDataCol.max() + binsize, 
                              binsize, 'float') 
         self.bins = np.sort(bins)
@@ -33,11 +32,6 @@
         simFieldsSorted = np.sort(simData[self.sliceDataColName])
         self.left = np.searchsorted(simFieldsSorted, self.bins, 'left')
         self.left = np.concatenate((self.left, np.array([len(self.simIdxs),])))
-=======
-            bins = np.arange(sliceDataCol.min(), sliceDataCol.max() + binsize, binsize, 'float') 
-        self.bins = bins
-        self.nbins = len(self.bins)
->>>>>>> 3e78dc5c
 
     def __iter__(self):
         self.ipix = 0
