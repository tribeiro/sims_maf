# oneDBinner - slices based on values in one data column in simData.

import numpy as np
import matplotlib.pyplot as plt
import pyfits as pyf

from .baseBinner import BaseBinner

class OneDBinner(BaseBinner):
    """oneD Binner."""
    def __init__(self,  verbose=True):
        """Instantiate. """
        super(OneDBinner, self).__init__(verbose=verbose)
        self.binnertype = 'ONED'

    def setupBinner(self, simData, sliceDataColName, bins=None, nbins=100):
        """Set up bins in binner.        

        'bins' can be a numpy array with the binpoints for sliceDataCol 
        or can be left 'None' in which case nbins will be used together with data min/max values
        to slice data in 'sliceDataCol'. """
        self.sliceDataColName = sliceDataColName
<<<<<<< HEAD
        self.sliceDataCol = simData[sliceDataColName]
        if bins == None:
            binsize = (self.sliceDataCol.max() - self.sliceDataCol.min()) / float(nbins)
            bins = np.arange(self.sliceDataCol.min(), self.sliceDataCol.max() + binsize, binsize, 'float') 
        self.bins = bins
=======
        sliceDataCol = simData[self.sliceDataColName]
        if bins == None:
            binsize = (sliceDataCol.max() - sliceDataCol.min()) / float(nbins)
            bins = np.arange(sliceDataCol.min(), sliceDataCol.max() + binsize, 
                             binsize, 'float') 
        self.bins = np.sort(bins)
>>>>>>> eaaf0e9d
        self.nbins = len(self.bins)
        # Set up data slicing.
        self.simIdxs = np.argsort(simData[self.sliceDataColName])
        simFieldsSorted = np.sort(simData[self.sliceDataColName])
        self.left = np.searchsorted(simFieldsSorted, self.bins, 'left')
        self.left = np.concatenate((self.left, np.array([len(self.simIdxs),])))

    def __iter__(self):
        self.ipix = 0
        return self

    def next(self):
        """Return the binvalues for this binpoint."""
        if self.ipix >= self.nbins:
            raise StopIteration
        binlo = self.bins[self.ipix]
        self.ipix += 1
        return binlo

    def __getitem__(self, ipix):
        binlo = self.bins[ipix]
        return binlo
    
    def __eq__(self, otherBinner):
        """Evaluate if binners are equivalent."""
        if isinstance(otherBinner, OneDBinner):
            return np.all(otherBinner.bins == self.bins)
        else:
            return False
            
    def sliceSimData(self, binpoint):
        """Slice simData on oneD sliceDataCol, to return relevant indexes for binpoint."""
        i = (np.where(binpoint == self.bins))[0]
        return self.simIdxs[self.left[i]:self.left[i+1]]

    def plotBinnedData(self, metricValues, metricLabel, title=None, fignum=None,
                       legendLabel=None, addLegend=False, legendloc='upper left', 
                       filled=False, alpha=0.5):
        """Plot a set of oneD binned metric data.

        metricValues = the values to be plotted at each bin
        metricLabel = metric label (label for x axis)
        title = title for the plot (default None)
        fignum = the figure number to use (default None - will generate new figure)
        legendLabel = the label to use for the figure legend (default None)
        addLegend = flag for whether or not to add a legend (default False)
        legendloc = location for legend (default 'upper left')
        filled = flag to plot histogram as filled bars or lines (default False = lines)
        alpha = alpha value for plot bins if filled (default 0.5). """
        # Plot the histogrammed data.
        fig = plt.figure(fignum)
        left = self.bins[:-1]
        width = np.diff(self.bins)
        if filled:
            plt.bar(left, metricValues[:-1], width, label=legendLabel, linewidth=0, alpha=alpha)
        else:
            x = np.ravel(zip(left, left+width))
            y = np.ravel(zip(metricValues[:-1], metricValues[:-1]))
            plt.plot(x, y, label=legendLabel)
        plt.ylabel(metricLabel)
        plt.xlabel(self.sliceDataColName)
        if addLegend:
            plt.legend(fancybox=True, prop={'size':'smaller'}, loc=legendloc, numpoints=1)
        if title!=None:
            plt.title(title)
        return fig.number

    def writeMetricData(self, outfilename, metricValues,
                        comment='', metricName='',
                        simDataName='', metadata='', 
                        int_badval=-666, badval=-666., dt=np.dtype('float64')):
        """Write metric data and bin data in a fits file """

        header_dict = dict(comment=comment, metricName=metricName, simDataName=simDataName,
                           metadata=metadata, binnertype=self.binnertype,
                           dt=dt.name, badval=badval, int_badval=int_badval)
        base=BaseBinner()
        base.writeMetricDataGeneric(outfilename=outfilename,
                        metricValues=metricValues,
                        comment=comment, metricName=metricName,
                        simDataName=simDataName, metadata=metadata, 
                        int_badval=int_badval, badval=badval, dt=dt)
        #update the header
        hdulist = pyf.open(outfilename, mode='update')
        for key in header_dict.keys():
            hdulist[0].header[key] = header_dict[key]
        hdulist.close()

        #append the bins
        hdulist = pyf.open(outfilename, mode='append')
        binHDU = pyf.PrimaryHDU(data=self.bins)
        hdulist.append(binHDU)
        hdulist.flush()
        hdulist.close()
        
        return outfilename

    def readMetricData(self, infilename):
        """Read metric values back in and restore the binner"""

        #restore the bins first
        hdulist = pyf.open(infilename)
        if hdulist[0].header['binnertype'] != self.binnertype:
             raise Exception('Binnertypes do not match.')
        
        bins = hdulist[1].data.copy()
        
        base = BaseBinner()
        metricValues, header = base.readMetricDataGeneric(infilename)
        
        binner = OneDBinner()
        binner.bins = bins
        binner.nbins = len(self.bins)
        binner.badval = header['badval'.upper()]
        binner.int_badval = header['int_badval']
                
        return metricValues, binner, header<|MERGE_RESOLUTION|>--- conflicted
+++ resolved
@@ -20,20 +20,11 @@
         or can be left 'None' in which case nbins will be used together with data min/max values
         to slice data in 'sliceDataCol'. """
         self.sliceDataColName = sliceDataColName
-<<<<<<< HEAD
         self.sliceDataCol = simData[sliceDataColName]
         if bins == None:
             binsize = (self.sliceDataCol.max() - self.sliceDataCol.min()) / float(nbins)
             bins = np.arange(self.sliceDataCol.min(), self.sliceDataCol.max() + binsize, binsize, 'float') 
-        self.bins = bins
-=======
-        sliceDataCol = simData[self.sliceDataColName]
-        if bins == None:
-            binsize = (sliceDataCol.max() - sliceDataCol.min()) / float(nbins)
-            bins = np.arange(sliceDataCol.min(), sliceDataCol.max() + binsize, 
-                             binsize, 'float') 
         self.bins = np.sort(bins)
->>>>>>> eaaf0e9d
         self.nbins = len(self.bins)
         # Set up data slicing.
         self.simIdxs = np.argsort(simData[self.sliceDataColName])
