from __future__ import print_function
from builtins import str
# DOCUMENTATION & EXAMPLES -CM
#--------------------------------------------------------------
# python example_movie.py opsimblitz2_1060_sqlite.db --ips 2
# ips:
#       The number of images to stitch together per second of video. If not specified, the default is 10.0.
# default - automatically sets movieStepsize to default of 365.25 days
# default - automatically sets fps to match ips = 2
# default - automatically sets outDir to default Output. Will create directory if not already present.
#
#-------------------------------------------------------------
# python example_movie.py opsimblitz2_1060_sqlite.db --ips 2 --binned
# binned:
#       This flag tells movie slicer to step though data in individual bins, rather than to create cumulative timesteps.
#
#-------------------------------------------------------------
# python example_movie.py opsimblitz2_1060_sqlite.db --movieStepsize 20 --ips 6 --fps 6 --outDir myMovie --sqlConstraint "filter='g'"
#(because we specified a relatively low step size this will be more computationally intensive but result in more usable images for a video)
# movieStepsize:
#       Movie slicer will step through data with a stride of 180 days. Higher step size means fewer steps to reach the end of the
#       data, and fewer images. Conversely, a lower step size results in a greater number of images produced, and a greater number of calculations.
#       At stepSize=1 a calculation is being made at each day.
# fps:
#       Can specify a fps. If fps is higher than ips it will 'copy' images to meet the fps requirement. If fps is lower than ips, it will cut out
#       images from the sequence to maintain the fps. (note: it will still cover the same number of images in a second, it just has to choose which
#       ones it can display.) As a rule of thumb a fps>30 is pointless, it takes more time, and isn't detectable to the human eye.
# outDir:
#       Can specify an output directory. If it doesn't already exist, it will make one.
# filter:
#       Can specify a filter. In this case it will pull data in the 'g' band.
#
#-------------------------------------------------------------
# python example_movie.py opsimblitz2_1060_sqlite.db --skipComp --outDir myMovie --ips 4
# skipComp
#       Flag to skip computation. Will make a movie out of the existing images in a directory.
#
#-------------------------------------------------------------
# python example_movie.py opsimblitz2_1060_sqlite.db -sc --outDir myMovie --movieLength 10
# (may want to specify movieStepsize smaller than default of 365.25, or it will be very choppy and discontinuous for long movieLengths)
# movieLength:
#       Can specify the length of the video in seconds. will automatically calculate corresponding ips & fps.
#
#-------------------------------------------------------------

# To modify the metrics calculated and used in the movie, edit the 'setupMetrics' section. The columns required from the
# database will be propagated to getData automatically.


import os, argparse
import warnings
import fnmatch
import time

import numpy as np
import matplotlib
matplotlib.use('Agg')

import lsst.sims.maf.slicers as slicers
import lsst.sims.maf.metrics as metrics
import lsst.sims.maf.stackers as stackers
import lsst.sims.maf.plots as plots
import lsst.sims.maf.metricBundles as mB
from lsst.sims.maf.db import OpsimDatabase
import lsst.sims.maf.utils as utils


def dtime(time_prev):
   return (time.time() - time_prev, time.time())

def setupMetrics(opsimName, metadata, tstart, tnow, plotlabel='', cumulative=False, verbose=False):
    """
    Define and instantiate metrics.
    """
    # Define and set up metrics.
    # Note that it is useful to set up the plotDict so that the min/max range for the plot
    #  is the same for all movie frames.
    t = time.time()
    metricList = []
    plotDictList = []
    #Simple metrics: coadded depth and number of visits
    nvisitsMin = 0
    nvisitsMax = 1000 #300
    coaddMin = 25
    coaddMax = 28
    if not cumulative:
        # Take a guess ... probably will need to be adjusted for your stepsize.
        nvisitsMax = 90 # 15
        coaddMin = 24.0
        coaddMax = 26.5
    figsize = (8, 8)
    title = 'Simulation %s: %s' % (opsimName, metadata)
    metricList.append(metrics.Coaddm5Metric('fiveSigmaDepth', metricName='Coaddm5'))
    plotDictList.append({'colorMin':coaddMin, 'colorMax':coaddMax,
                         'label': plotlabel, 'title': title, 'figsize': figsize})
    metricList.append(metrics.CountMetric('expMJD', metricName='N_Visits'))
    plotDictList.append({'colorMin':nvisitsMin, 'colorMax':nvisitsMax,
                         'cbarFormat': '%d',
                          'label': plotlabel, 'title': title + 'NVisits', 'figsize': figsize})
    # Uniformity wants survey length in years.
    #surveyLength = (tnow - tstart) / 365.0
    #metricList.append(metrics.UniformityMetric('expMJD', surveyLength=surveyLength))
    #plotDictList.append({'colorMin':0, 'colorMax':1, 'cbarFormat':'%.2f',
    #                     'title': title + 'Uniformity', 'label': plotlabel, 'figsize': figsize})
    dt, t = dtime(t)
    if verbose:
<<<<<<< HEAD
        print('Set up metrics %f s' %(dt))
    return metricList
=======
        print 'Set up metrics %f s' %(dt)
    return metricList, plotDictList
>>>>>>> ff7d4e54

def setupStackers(args, verbose=False):
    """
    Define and instantiate customized (not default) stackers.
    """
    stackerList = []
    # Add here .. for example
    # stackerList.append(stackers.RandomDitherStacker(maxDither=0.5, randomSeed=42)
    if len(stackerList) == 0:
        stackerList = None
    return stackerList

def setupHealpixSlicer(args, verbose=False):
    """
    Instantiates and sets up the healpix slicer, using the subset of simdata (simdatasubset)
    which should be used for this slice of the movieslicer.
    raCol and decCol identify the columns to be used by the healpix slicer.
    nside sets the resolution of the healpix slicer.
    Returns the healpix slicer.
    """
    t = time.time()
    hs = slicers.HealpixSlicer(nside=args.nside, lonCol=args.raCol, latCol=args.decCol)
    dt, t = dtime(t)
    if verbose:
        print('Set up healpix slicer %f s' %(dt))
    return hs

def setupMovieSlicer(simdata, binsize = 365.0, cumulative=True, verbose=False):
    """
    Instantiates and sets up the MovieSlicer.
    Uses simdata (all the opsim data) and binsize to set the bin sizes.
    Uses 'cumulative' to determine whether slicer should be cumulative or binned.
    Returns the movie slicer.
    """
    t = time.time()
    ms = slicers.MovieSlicer(sliceColName='expMJD', binsize=binsize, cumulative=cumulative)
    ms.setupSlicer(simdata)
    dt, t = dtime(t)
    if verbose:
        print('Set up movie slicer in %f s' %(dt))
    return ms


def runSlices(opsimName, metadata, simdata, bins, args, verbose=False):
    """
    Set up and run the movie slicer, and at each step,
    setup the healpix slicer and run the metrics, creating and saving the plots.
    """
    # Set up movie slicer
    movieslicer = setupMovieSlicer(simdata, binsize = args.movieStepsize, cumulative=args.cumulative)
    start_date = movieslicer[0]['slicePoint']['binLeft']
    sliceformat = '%s0%dd' %('%', int(np.log10(len(movieslicer)))+1)
    # Run through the movie slicer slicePoints:
    for i, movieslice in enumerate(movieslicer):
        t = time.time()
        slicenumber = sliceformat %(i)
        """
        # Set up plot label.
        timeInterval = '%.2f to %.2f' %(movieslice['slicePoint']['binLeft']-start_date,
                                        movieslice['slicePoint']['binRight']-start_date)
        """
        # Or add simple view of time to plot label.
        times_from_start = movieslice['slicePoint']['binRight'] - (int(bins[0]) + 0.16 - 0.5)
        # Opsim years are 365 days (not 365.25)
        years = int(times_from_start/365)
        days = times_from_start - years*365
        plotlabel = 'Year %d Day %.4f' %(years, days)
        metricList, plotDictList = setupMetrics(opsimName, metadata,
                                                start_date, movieslice['slicePoint']['binRight'],
                                                cumulative=args.cumulative, plotlabel=plotlabel,
                                                verbose=verbose)
        # Identify the subset of simdata in the movieslicer 'data slice'
        simdatasubset = simdata[movieslice['idxs']]

        # Set up healpix slicer on subset of simdata provided by movieslicer
        hs = setupHealpixSlicer(args)

        bundles = []
        for metric, plotDict in zip(metricList, plotDictList):
            bundles.append(mB.MetricBundle(metric, hs, sqlconstraint=args.sqlConstraint,
                                           metadata=metadata, runName=opsimName, plotDict=plotDict,
                                           plotFuncs=[plots.HealpixSkyMap()]))
        # Remove (default) stackers from bundles, because we've already run them above on the original data.
        for mb in bundles:
            mb.stackerList = []
        bundledict = mB.makeBundlesDictFromList(bundles)
        # Set up metricBundleGroup to handle metrics calculation + plotting
        bg = mB.MetricBundleGroup(bundledict, opsDb, outDir=args.outDir, resultsDb=None, saveEarly=False)
        # Calculate metric data values for simdatasubset (this also sets up indexing in the slicer)
        bg.setCurrent(args.sqlConstraint)
        bg.runCurrent(constraint=args.sqlConstraint, simData=simdatasubset)
        # Plot data for this slice of the movie, adding slicenumber as a suffix for output plots
        bg.plotAll(outfileSuffix=slicenumber, closefigs=True, dpi=72, thumbnail=False, figformat='png')
        # Write the data -- uncomment if you want to do this.
        # sm.writeAll(outfileSuffix=slicenumber)
        if verbose:
            dt, t = dtime(t)
            print('Ran and plotted slice %s of movieslicer in %f s' %(slicenumber, dt))


def stitchMovie(metricList, metadata, args):
    """
    Create a movie for each metric from the plots generated in runSlices.
    Uses metricList to identify which metrics should be used as input for movies.
    Uses args to identify framerates for the movie slicer.
    """
    # Create a movie slicer to access the movie generation routine.
    movieslicer = slicers.MovieSlicer()
    # Identify roots of distinct output plot files.
    outfileroots = []
    for metric in metricList:
        mName = metric.name.replace('  ', ' ').replace(' ', '_').replace('.', '_').replace(',', '')
        dbName = args.opsimDb.replace('_sqlite.db', '')
        dbName = dbName.replace('.db', '')
        if metadata != '':
            outfileroots.append('_'.join([dbName, mName, metadata, 'HEAL']))
        else:
            outfileroots.append('_'.join([dbName, mName, 'HEAL']))

    for outfileroot in outfileroots:
        # Identify filenames.
        plotfiles = fnmatch.filter(os.listdir(args.outDir), outfileroot + '*SkyMap.png')
        slicenum = plotfiles[0].replace(outfileroot, '').replace('_SkyMap.png', '').replace('_', '')
        sliceformat = '%s0%dd' %('%', len(slicenum))
        n_images = len(plotfiles)
        if n_images == 0:
            raise Exception('No images found in %s with name like %s' %(args.outDir, outfileroot))
        # Set up ffmpeg FPS/IPS parameters.
        # If a movieLength was specified... set args.ips/fps according to the number of images.
        if args.movieLength != 0.0:
            #calculate images/second rate
            args.ips = n_images/float(args.movieLength)
            print("For a movie length of " + str(args.movieLength) + " IPS set to: ", args.ips)
        if args.fps == 0.0:
            warnings.warn('(FPS of 0.0) Setting fps equal to ips, up to a value of 30fps.')
            if args.ips <= 30.0:
                args.fps = args.ips
            else:
                args.fps = 30.0
        if args.fps < args.ips:
            warnings.warn('Will create movie, but FPS < IPS, so some frames may be skipped.')
        if args.fps > 30.0:
            warnings.warn('Will create movie, but FPS above 30 reduces performance '
                          'and is undetectable to the human eye.')
        # Create the movie.
        movieslicer.makeMovie(outfileroot, sliceformat, plotType='SkyMap', figformat='png',
                                outDir=args.outDir, ips=args.ips, fps=args.fps)


if __name__ == '__main__':

    # Parse command line arguments for database connection info.
    parser = argparse.ArgumentParser()
    parser.add_argument("opsimDb", type=str, help="Opsim sqlite db file")
    parser.add_argument("--dbDir", type=str, default='.',
                        help="Directory containing opsim sqlite db file")
    parser.add_argument("--skipComp", action = 'store_true', default=False,
                        help="Just make movie from existing metric plot files.")
    parser.add_argument("--sqlConstraint", type=str, default="filter='r'",
                        help="SQL constraint, such as filter='r' or propID=182")
    parser.add_argument("--movieStepsize", type=float, default=365.,
                        help="Step size for movie slicer. Default 365 (1 year).")
    parser.add_argument("--nside", type=int, default=128,
                        help="NSIDE parameter for healpix grid resolution. Default 128.")
    parser.add_argument("--raCol", type=str, default='fieldRA',
                        help="Name of RA column (fieldRA / nondithered is default).")
    parser.add_argument("--decCol", type=str, default='fieldDec',
                        help="Name of Dec column (fieldDec / nondithered is default).")
    parser.add_argument("--binned", action = 'store_true', default=False, help="Create binned, non-cumulative movie.")
    parser.add_argument("--outDir", type=str, default='Output', help="Output directory.")
    parser.add_argument("--ips", type=float, default = 10.0,
                        help="The number of images per second in the movie. "
                             "Will skip accordingly if fps is lower (set this first).")
    parser.add_argument("--fps", type=float, default = 0.0, help="The frames per second of the movie (can be set from ips).")
    parser.add_argument("--movieLength", type=float, default=0.0,
                        help="Enter the desired length of the movie in seconds. "
                             "If done, then no need to enter images per second as it will be calculated.")

    args = parser.parse_args()

    # Flip the flag to the more intuitive value within the code. However, we anticipate most movies will be cumulative,
    #  so the flag is flipped in the argument list.
    args.cumulative = not args.binned

    start_t = time.time()

    # Check if directory exists; create if appropriate.
    if not os.path.isdir(args.outDir):
        if args.skipComp:
            raise Exception('Skipping metric generation, expect to find plots in %s directory but it does not exist.'
                            %(args.outDir))
        else:
            os.mkdir(args.outDir)

    # Check if user passed directory + filename as opsimDb.
    if len(os.path.dirname(args.opsimDb)) > 0:
        raise Exception('OpsimDB should be just the filename of the sqlite file (not %s). Use --dbDir.'
                        % (args.opsimDb))

    opsimName = args.opsimDb.replace('_sqlite.db', '')
    opsimName = opsimName.replace('.db', '')
    sqlconstraint = args.sqlConstraint
    metadata = sqlconstraint.replace('=', '').replace('filter', '').replace("'", '') \
        .replace('"', '').replace('/', '.')

    # Define metrics, stackers and slicer so that we can see what columns we need from database.
    metricList, plotDictList = setupMetrics(opsimName, metadata, 0, 0, plotlabel='',
                                            cumulative=args.cumulative)
    # Define any non-default stackers to be used.
    stackerList = setupStackers(args)
    # Define the slicer to be used at each step of the movie slicer.
    subslicer = setupHealpixSlicer(args)

    if not args.skipComp:
        # Connect to database.
        opsDb = OpsimDatabase(os.path.join(args.dbDir, args.opsimDb))
        # Get data from database.
        dbcols = ['expMJD', 'fiveSigmaDepth', args.raCol, args.decCol]
        simdata = utils.getSimData(opsDb, sqlconstraint, dbcols, stackers=stackerList)
        # Generate the bins for the movie slicer.
        start_date = simdata['expMJD'].min()
        end_date = simdata['expMJD'].max()
        bins = np.arange(start_date, end_date+args.movieStepsize/2.0, args.movieStepsize, float)
        # Run the movie slicer (and at each step, healpix slicer and calculate metrics).
        gm = runSlices(opsimName, metadata, simdata, bins, args)

    # Build movie.
    stitchMovie(metricList, metadata, args)

    end_t, start_t = dtime(start_t)
    print('Total time: ', end_t)<|MERGE_RESOLUTION|>--- conflicted
+++ resolved
@@ -104,13 +104,8 @@
     #                     'title': title + 'Uniformity', 'label': plotlabel, 'figsize': figsize})
     dt, t = dtime(t)
     if verbose:
-<<<<<<< HEAD
-        print('Set up metrics %f s' %(dt))
-    return metricList
-=======
-        print 'Set up metrics %f s' %(dt)
+        print('Set up metrics %f s' % (dt))
     return metricList, plotDictList
->>>>>>> ff7d4e54
 
 def setupStackers(args, verbose=False):
     """
