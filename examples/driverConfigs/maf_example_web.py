--- conflicted
+++ resolved
@@ -1,9 +1,5 @@
 import numpy as np
-<<<<<<< HEAD
 from lsst.sims.maf.driver.mafConfig import configureSlicer, configureMetric, makeDict
-=======
-from lsst.sims.maf.driver.mafConfig import configureBinner, configureMetric, makeDict
->>>>>>> 193b0be1
 # A drive config for the plots on https://confluence.lsstcorp.org/display/SIM/MAF+documentation
 # and https://confluence.lsstcorp.org/display/SIM/MAF%3A++Writing+a+new+metric
 
@@ -16,38 +12,22 @@
 slicerList=[]
 
 m1 = configureMetric('CountMetric', params=['slewTime'], kwargs={'metadata':'time'})
-<<<<<<< HEAD
 slicer = configureSlicer('OneDSlicer', kwargs={"sliceColName":'slewTime'}, metricDict=makeDict(m1), constraints=[''] )
 root.slicers=makeDict(slicer)
 slicerList.append(slicer)
-=======
-binner = configureBinner('OneDBinner', kwargs={"sliceDataColName":'slewTime'}, metricDict=makeDict(m1), constraints=[''] )
-root.binners=makeDict(binner)
-binList.append(binner)
->>>>>>> 193b0be1
 
 constraints = ["filter = \'%s\'"%'r']
 m1 = configureMetric('MinMetric', params=['airmass'], plotDict={'cmap':'RdBu'})
 metricDict = makeDict(m1)
-<<<<<<< HEAD
 slicer = configureSlicer('OpsimFieldSlicer', metricDict=metricDict, constraints=constraints )
 root.slicers=makeDict(slicer)
 slicerList.append(slicer)
-=======
-binner = configureBinner('OpsimFieldBinner', metricDict=metricDict, constraints=constraints )
-root.binners=makeDict(binner)
-binList.append(binner)
->>>>>>> 193b0be1
 
 nside=64
 constraints = ["filter = \'%s\'"%'r']
 m2 = configureMetric('Coaddm5Metric', plotDict={'zp':27., 'percentileClip':95, 'units':'Co-add m5 - %.1f'%27.} )          
 metricDict = makeDict(m2)
-<<<<<<< HEAD
 slicer = configureSlicer('HealpixSlicer',
-=======
-binner = configureBinner('HealpixBinner',
->>>>>>> 193b0be1
                           kwargs={"nside":nside,'spatialkey1':"fieldRA", 'spatialkey2':"fieldDec"},
                           metricDict = metricDict,constraints=constraints)
 root.slicers=makeDict(slicer)
@@ -57,7 +37,6 @@
 m3 = configureMetric('Coaddm5Metric')
 m4 = configureMetric('MeanMetric', params=['normairmass'])
 metricDict = makeDict(m3,m4)
-<<<<<<< HEAD
 slicer = configureSlicer('OpsimFieldSlicer', metricDict=metricDict, constraints=constraints )
 root.slicers=makeDict(slicer)
 slicerList.append(slicer)
@@ -72,42 +51,19 @@
 m1=configureMetric('HourglassMetric')
 slicer = configureSlicer('HourglassSlicer', metricDict=makeDict(m1), constraints=['night < 750'] )
 slicerList.append(slicer)
-=======
-binner = configureBinner('OpsimFieldBinner', metricDict=metricDict, constraints=constraints )
-root.binners=makeDict(binner)
-binList.append(binner)
-
-
-m1 = configureMetric('CountMetric', params=['slewDist'], kwargs={'metadata':'dist'})
-binner = configureBinner('OneDBinner', kwargs={"sliceDataColName":'slewDist'}, metricDict=makeDict(m1), constraints=[''] )
-root.binners=makeDict(binner)
-binList.append(binner)
-
-
-m1=configureMetric('HourglassMetric')
-binner = configureBinner('HourglassBinner', metricDict=makeDict(m1), constraints=['night < 750'] )
-binList.append(binner)
->>>>>>> 193b0be1
 
 
 
 # How many Healpix sides to use
 nside=64
-<<<<<<< HEAD
-# List of SQL constraints.  If multiple constraints are listed in a slicer object, they are looped over and each one is executed individualy. 
-=======
+
 # List of SQL constraints.  If multiple constraints are listed in a binner object,
 # they are looped over and each one is executed individualy. 
->>>>>>> 193b0be1
 constraints = ["filter = \'%s\'"%'r']
 m1 = configureMetric('RmsMetric', params=['finSeeing'], plotDict={'plotMin':0., 'plotMax':0.6})
 m2 =  configureMetric('RobustRmsMetric', params=['finSeeing'], plotDict={'plotMin':0., 'plotMax':0.6})
 metricDict = makeDict(m1,m2)
-<<<<<<< HEAD
 slicer = configureSlicer('HealpixSlicer',
-=======
-binner = configureBinner('HealpixBinner',
->>>>>>> 193b0be1
                           kwargs={"nside":nside,'spatialkey1':"fieldRA", 'spatialkey2':"fieldDec"},
                           metricDict = metricDict,constraints=constraints)
 slicerList.append(slicer)
@@ -116,11 +72,7 @@
 
 m1 = configureMetric('AstroPrecMetric')
 m2 = configureMetric('AstroPrecMetricComplex')
-<<<<<<< HEAD
 slicer = configureSlicer('HealpixSlicer',
-=======
-binner = configureBinner('HealpixBinner',
->>>>>>> 193b0be1
                           kwargs={"nside":nside,'spatialkey1':"fieldRA", 'spatialkey2':"fieldDec"},
                           metricDict = makeDict(m1,m2),constraints=constraints)
 slicerList.append(slicer)
@@ -130,18 +82,12 @@
 # Example of doing summary stats:
 nside=64
 constraints = ["filter = \'%s\'"%'r']
-<<<<<<< HEAD
-m2 = configureMetric('Coaddm5Metric', plotDict={'zp':27., 'percentileClip':95, 'units':'Co-add m5 - %.1f'%27.}, kwargs={'metricName':'coadd_w_summary'}, summaryStats={'MeanMetric':{}, 'MinMetric':{}, 'MaxMetric':{}, 'RmsMetric':{}} )          
-metricDict = makeDict(m2
-slicer = configureSlicer('HealpixSlicer',
-=======
 m2 = configureMetric('Coaddm5Metric', plotDict={'zp':27., 'percentileClip':95,
                                                 'units':'Co-add m5 - %.1f'%27.},
                      kwargs={'metricName':'coadd_w_summary'},
                      summaryStats={'MeanMetric':{}, 'MinMetric':{}, 'MaxMetric':{}, 'RmsMetric':{}} )          
 metricDict = makeDict(m2
-binner = configureBinner('HealpixBinner',
->>>>>>> 193b0be1
+slicer = configureSlicer('HealpixSlicer',
                           kwargs={"nside":nside,'spatialkey1':"fieldRA", 'spatialkey2':"fieldDec"},
                           metricDict = metricDict,constraints=constraints)
 root.slicers=makeDict(slicer)
@@ -149,19 +95,11 @@
 
 
 
-<<<<<<< HEAD
 # XXX-summary stats are not intuitive with OneDslicer.  
 #m1 = configureMetric('CountMetric', params=['slewTime'], kwargs={'metadata':'time', 'metricName':'slew_w_summary'},summaryStats={'MeanMetric':{}, 'MedianMetric':{}})
 #slicer = configureSlicer('OneDSlicer', kwargs={"sliceColName":'slewTime'}, metricDict=makeDict(m1), constraints=['']  )
 #root.slicers=makeDict(slicer)
 #slicerList.append(slicer)
-=======
-# XXX-summary stats are not intuitive with OneDbinner.  
-#m1 = configureMetric('CountMetric', params=['slewTime'], kwargs={'metadata':'time', 'metricName':'slew_w_summary'},summaryStats={'MeanMetric':{}, 'MedianMetric':{}})
-#binner = configureBinner('OneDBinner', kwargs={"sliceDataColName":'slewTime'}, metricDict=makeDict(m1), constraints=['']  )
-#root.binners=makeDict(binner)
-#binList.append(binner)
->>>>>>> 193b0be1
 
 
 # Example of merging histograms
@@ -169,13 +107,8 @@
 colors={'u':'m','g':'b','r':'g','i':'y','z':'r','y':'k'}
 for i,f in enumerate(filters):
     m1 = configureMetric('CountMetric', params=['airmass'], histMerge={'histNum':1, 'legendloc':'upper right', 'color':colors[f],'label':'%s'%f} )
-<<<<<<< HEAD
     slicer = configureSlicer('OneDSlicer', kwargs={"sliceColName":'airmass'},  metricDict=makeDict(m1), constraints=["filter = '%s'"%f])
     slicerList.append(slicer)
-=======
-    binner = configureBinner('OneDBinner', kwargs={"sliceDataColName":'airmass'},  metricDict=makeDict(m1), constraints=["filter = '%s'"%f])
-    binList.append(binner)
->>>>>>> 193b0be1
 
 
 
