--- conflicted
+++ resolved
@@ -82,11 +82,7 @@
                             'OpsimTest_Min_airmass_r_and_night_lt_15_OPSI.npz',
                             'OpsimTest_Min_airmass_r_and_night_lt_15_OPSI_Histogram.pdf',
                             'OpsimTest_Min_airmass_r_and_night_lt_15_OPSI_SkyMap.pdf',
-<<<<<<< HEAD
                             'OpsimTest_Min_airmass_hist.pdf',
-=======
-                            'OpsimTest_OpsimTest_Min_airmass_OPSI_hist.pdf',
->>>>>>> 6f2fb991
                             'OpsimTest_hourglass_r_and_night_lt_15_HOUR_hr.pdf',
                             'OpsimTest_normAir_hex_g_and_night_lt_15_ONED.npz',
                             'OpsimTest_normAir_hex_g_and_night_lt_15_ONED_BinnedData.pdf',
@@ -108,21 +104,12 @@
                             'OpsimTest_parallax_r_and_night_lt_15dith_HEAL_Histogram.pdf',
                             'OpsimTest_parallax_r_and_night_lt_15dith_HEAL_PowerSpectrum.pdf',
                             'OpsimTest_parallax_r_and_night_lt_15dith_HEAL_SkyMap.pdf',
-<<<<<<< HEAD
-                            'OpsimTest_Count_fivesigma_modified_g_ONED.npz',
-                            'OpsimTest_Count_fivesigma_modified_g_ONED_BinnedData.pdf',
-                            'OpsimTest_Count_fivesigma_modified_r_ONED.npz',
-                            'OpsimTest_Count_fivesigma_modified_r_ONED_BinnedData.pdf',
-                            'OpsimTest_Count_fivesigma_modified_hist.pdf',
-                            'resultsDb_sqlite.db',
-=======
                             'OpsimTest_Count_fiveSigmaDepth_g_ONED.npz',
                             'OpsimTest_Count_fiveSigmaDepth_g_ONED_BinnedData.pdf',
                             'OpsimTest_Count_fiveSigmaDepth_r_ONED.npz',
                             'OpsimTest_Count_fiveSigmaDepth_r_ONED_BinnedData.pdf',
-                            'OpsimTest_OpsimTest_Count_fiveSigmaDepth_ONED_hist.pdf',
-                            'ResultsSummary.dat',
->>>>>>> 6f2fb991
+                            'OpsimTest_Count_fiveSigmaDepth_hist.pdf',
+                            'resultsDb_sqlite.db',
                             'configDetails.txt',
                             'configSummary.txt',
                             'date_version_ran.dat',
