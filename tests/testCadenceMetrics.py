import matplotlib
matplotlib.use("Agg")
import numpy as np
import unittest
import lsst.sims.maf.metrics as metrics



class TestCadenceMetrics(unittest.TestCase):

    def testSNMetric(self):
        """
        Test the SN Cadence Metric.
        """
        names = ['expMJD', 'filter', 'fiveSigmaDepth']
        types = [float,'|S1', float]
        data = np.zeros(700, dtype=zip(names,types))
        data['expMJD'] = np.arange(0.,100.,1/7.) # So, 100 days are well sampled in 2 filters
        data['filter']= 'r'
        data['filter'][np.arange(0,700,2)] = 'g'
        data['fiveSigmaDepth'] = 30.
        slicePoint = {'sid':0}
        metric = metrics.SupernovaMetric()
        result = metric.run(data, slicePoint)
        np.testing.assert_array_almost_equal(metric.reduceMedianMaxGap(result),  1/7.)
        assert(metric.reduceNsequences(result) == 10)
        assert((metric.reduceMedianNobs(result) <  561) & (metric.reduceMedianNobs(result) >  385) )

    def testTemplateExists(self):
        """
        Test the TemplateExistsMetric.
        """
        names = ['finSeeing', 'expMJD']
        types=[float,float]
        data = np.zeros(10,dtype=zip(names,types))
        data['finSeeing'] = [2.,2.,3.,1.,1.,1.,0.5,1.,0.4,1.]
        data['expMJD'] = np.arange(10)
        slicePoint = {'sid':0}
        # so here we have 4 images w/o good previous templates
        metric = metrics.TemplateExistsMetric()
        result = metric.run(data, slicePoint)
        assert(result == 6./10.)

    def testUniformityMetric(self):
        names = ['expMJD']
        types=[float]
        data = np.zeros(100, dtype=zip(names,types))
        metric = metrics.UniformityMetric()
        result1 = metric.run(data)
        # If all the observations are on the 1st day, should be 1
        assert(result1 == 1)
        data['expMJD'] = data['expMJD']+365.25*10
        slicePoint = {'sid':0}
        result2 = metric.run(data, slicePoint)
        # All on last day should also be 1
        assert(result1 == 1)
        # Make a perfectly uniform dist
        data['expMJD'] = np.arange(0.,365.25*10,365.25*10/100)
        result3 = metric.run(data, slicePoint)
        # Result should be zero for uniform
        np.testing.assert_almost_equal(result3, 0.)
        # A single obseravtion should give a result of 1
        data = np.zeros(1, dtype=zip(names,types))
        result4 = metric.run(data, slicePoint)
        assert(result4 == 1)


    def testTGapMetric(self):
        names = ['expMJD']
        types=[float]
        data = np.zeros(100, dtype=zip(names,types))
        # All 1-day gaps
        data['expMJD'] = np.arange(100)

        metric = metrics.Tgaps(binsize=1)
        result1 = metric.run(data)
        # By default, should all be in first bin
        assert(result1[0] == data.size-1)
        assert(np.sum(result1) == data.size-1)
        data['expMJD'] = np.arange(0,200,2)
        result2 =  metric.run(data)
        assert(result2[1] == data.size-1)
        assert(np.sum(result2) == data.size-1)

        metric = metrics.Tgaps(allGaps=True, binMax=200, binsize=1)
        result3 =  metric.run(data)
        assert(result3[1] == data.size-1)
        Ngaps = (data.size-1)*(data.size-1)/2.+(data.size-1)/2.
        assert(np.sum(result3) == Ngaps)

<<<<<<< HEAD
    def testRapidRevisitMetric(self):
        data = np.zeros(100, dtype=zip(['expMJD'], [float]))
        # Uniformly distribute time _differences_ between 0 and 100
        dtimes = np.arange(100)
        data['expMJD'] = dtimes.cumsum()
        # Set up "rapid revisit" metric to look for visits between 5 and 25
        metric = metrics.RapidRevisitMetric(dTmin=5, dTmax=55, minNvisits=50)
        result = metric.run(data)
        # This should be uniform.
        self.assertTrue(result < 0.1)
        self.assertTrue(result >= 0)
        # Set up non-uniform distribution of time differences
        dtimes = np.zeros(100) + 5
        data['expMJD'] = dtimes.cumsum()
        result = metric.run(data)
        self.assertTrue(result >= 0.5)
        dtimes = np.zeros(100) + 15
        data['expMJD'] = dtimes.cumsum()
        result = metric.run(data)
        self.assertTrue(result >= 0.5)
        # Let's see how much dmax/result can vary
        resmin = 1
        resmax = 0
        for i in range(10000):
            dtimes = np.random.rand(100)
            data['expMJD'] = dtimes.cumsum()
            metric = metrics.RapidRevisitMetric(dTmin=0.1, dTmax=0.8, minNvisits=50)
            result = metric.run(data)
            resmin = np.min([resmin, result])
            resmax = np.max([resmax, result])
        print "RapidRevisit .. range", resmin, resmax

    def testNRevisitsMetric(self):
        data = np.zeros(100, dtype=zip(['expMJD'], [float]))
        dtimes = np.arange(100)/24./60.
        data['expMJD'] = dtimes.cumsum()
        metric = metrics.NRevisitsMetric(dT=50.)
        result = metric.run(data)
        self.assertEqual(result, 50)
        metric = metrics.NRevisitsMetric(dT=50., normed=True)
        result = metric.run(data)
        self.assertEqual(result, 0.5)
        
=======

    def testTransientMetric(self):
        names = ['expMJD','fiveSigmaDepth', 'filter']
        types = [float, float,'|S1']

        ndata = 100
        dataSlice = np.zeros(ndata, dtype = zip(names, types))
        dataSlice['expMJD'] = np.arange(ndata)
        dataSlice['fiveSigmaDepth'] = 25
        dataSlice['filter'] = 'g'

        metric = metrics.TransientMetric(surveyDuration=ndata/365.25)

        # Should detect everything
        assert(metric.run(dataSlice) == 1.)

        # Double to survey duration, should now only detect half
        metric = metrics.TransientMetric(surveyDuration=ndata/365.25*2)
        assert(metric.run(dataSlice) == 0.5)

        # Set half of the m5 of the observations very bright, so kill another half.
        dataSlice['fiveSigmaDepth'][0:ndata/2] = 20
        assert(metric.run(dataSlice) == 0.25)

        dataSlice['fiveSigmaDepth'] = 25
        # Demand lots of early observations
        metric = metrics.TransientMetric(peakTime=.5, nPrePeak=3, surveyDuration=ndata/365.25 )
        assert(metric.run(dataSlice) == 0.)

        # Demand a reasonable number of early observations
        metric = metrics.TransientMetric(peakTime=2, nPrePeak=2, surveyDuration=ndata/365.25 )
        assert(metric.run(dataSlice) == 1.)

        # Demand multiple filters
        metric = metrics.TransientMetric(nFilters=2, surveyDuration=ndata/365.25 )
        assert(metric.run(dataSlice) == 0.)

        dataSlice['filter'] = ['r','g']*50
        assert(metric.run(dataSlice) == 1.)

        # Demad too many observation per light curve
        metric = metrics.TransientMetric(nPerLC=20, surveyDuration=ndata/365.25 )
        assert(metric.run(dataSlice) == 0.)

        # Test both filter and number of LC samples
        metric = metrics.TransientMetric(nFilters=2,nPerLC=3, surveyDuration=ndata/365.25 )
        assert(metric.run(dataSlice) == 1.)

>>>>>>> ac511a5e
if __name__ == '__main__':

    unittest.main()<|MERGE_RESOLUTION|>--- conflicted
+++ resolved
@@ -88,7 +88,6 @@
         Ngaps = (data.size-1)*(data.size-1)/2.+(data.size-1)/2.
         assert(np.sum(result3) == Ngaps)
 
-<<<<<<< HEAD
     def testRapidRevisitMetric(self):
         data = np.zeros(100, dtype=zip(['expMJD'], [float]))
         # Uniformly distribute time _differences_ between 0 and 100
@@ -131,8 +130,6 @@
         metric = metrics.NRevisitsMetric(dT=50., normed=True)
         result = metric.run(data)
         self.assertEqual(result, 0.5)
-        
-=======
 
     def testTransientMetric(self):
         names = ['expMJD','fiveSigmaDepth', 'filter']
@@ -181,7 +178,6 @@
         metric = metrics.TransientMetric(nFilters=2,nPerLC=3, surveyDuration=ndata/365.25 )
         assert(metric.run(dataSlice) == 1.)
 
->>>>>>> ac511a5e
 if __name__ == '__main__':
 
     unittest.main()